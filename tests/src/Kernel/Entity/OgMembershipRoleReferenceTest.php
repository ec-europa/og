<?php

namespace Drupal\Tests\og\Kernel\Entity;

use Drupal\Component\Utility\Unicode;
use Drupal\KernelTests\KernelTestBase;
use Drupal\node\Entity\Node;
use Drupal\node\Entity\NodeType;
use Drupal\og\Entity\OgMembership;
use Drupal\og\Entity\OgRole;
use Drupal\og\Og;
use Drupal\user\Entity\User;

/**
 * Test OG membership referencing to OG role creation.
 *
 * @group og
 */
class OgMembershipRoleReferenceTest extends KernelTestBase {

  /**
   * {@inheritdoc}
   */
  public static $modules = [
    'og',
<<<<<<< HEAD
    'node',
    'user',
    'system',
    'field',
  ];
=======
    'field',
    'node',
    'user',
    'system',
  ];

  /**
   * The machine name of the group node type.
   *
   * @var string
   */
  protected $groupBundle;
>>>>>>> d33801e6

  /**
   * The group entity, of type node.
   *
   * @var Node
   */
  protected $group;

  /**
   * The user object.
   *
   * @var User
   */
  protected $user;

  /**
   * {@inheritdoc}
   */
  protected function setUp() {
    parent::setUp();

    // Installing needed schema.
    $this->installConfig(['og']);
    $this->installEntitySchema('og_membership');
    $this->installEntitySchema('user');
    $this->installEntitySchema('node');
    $this->installSchema('system', 'sequences');

    // Create a "group" node type and turn it into a group type.
    $group_bundle = Unicode::strtolower($this->randomMachineName());
    NodeType::create([
      'type' => $group_bundle,
      'name' => $this->randomString(),
    ])->save();

    Og::groupManager()->addGroup('node', $group_bundle);

    $this->user = User::create(['name' => $this->randomString()]);
    $this->user->save();

    $this->group = Node::create([
      'title' => $this->randomString(),
      'uid' => $this->user->id(),
      'type' => $group_bundle,
    ]);
    $this->group->save();
  }

  /**
   * Testing OG membership role referencing.
   */
  public function testRoleCreate() {
    // Creating a content editor role.
    $content_editor = OgRole::create();
    $content_editor
      ->setGroupType('node')
      ->setGroupBundle('group')
      ->setName('content_editor')
      ->setLabel('Content editor')
      ->grantPermission('administer group');
    $content_editor->save();

    // Create a group member role.
    $group_member = OgRole::create();
    $group_member
      ->setGroupType('node')
      ->setGroupBundle('group')
      ->setName('group_member')
      ->setLabel('Group member');
    $group_member->save();

    /** @var OgMembership $membership */
    $membership = OgMembership::create();
    $membership
      ->setUser($this->user)
      ->setGroup($this->group)
      // Assign only the content editor role for now.
      ->setRoles([$content_editor])
      ->save();

    $roles_ids = $membership->getRolesIds();
    $this->assertTrue(in_array($content_editor->id(), $roles_ids), 'The membership has the content editor role.');

    // Adding another role to the membership.
    $membership->addRole($group_member);
    $roles_ids = $membership->getRolesIds();

    $this->assertTrue(in_array($content_editor->id(), $roles_ids), 'The membership has the content editor role.');
    $this->assertTrue(in_array($group_member->id(), $roles_ids), 'The membership has the group member role.');

    // Remove a role.
    $membership->revokeRole($content_editor);

    $roles_ids = $membership->getRolesIds();
    $this->assertFalse(in_array($content_editor->id(), $roles_ids), 'The membership does not have the content editor role after is has been revoked.');
    $this->assertTrue(in_array($group_member->id(), $roles_ids), 'The membership has the group member role.');

    // Check if the role has permission from the membership.
    $this->assertFalse($membership->hasPermission('administer group'), 'The user has permission to administer groups.');
    $membership->addRole($content_editor);
    $this->assertTrue($membership->hasPermission('administer group'), 'The user has permission to administer groups.');
  }

}<|MERGE_RESOLUTION|>--- conflicted
+++ resolved
@@ -23,13 +23,6 @@
    */
   public static $modules = [
     'og',
-<<<<<<< HEAD
-    'node',
-    'user',
-    'system',
-    'field',
-  ];
-=======
     'field',
     'node',
     'user',
@@ -42,7 +35,6 @@
    * @var string
    */
   protected $groupBundle;
->>>>>>> d33801e6
 
   /**
    * The group entity, of type node.
