<?php

namespace Drupal\Tests\og\Kernel\Entity;

use Drupal\entity_test\Entity\EntityTest;
use Drupal\KernelTests\KernelTestBase;
use Drupal\Component\Utility\Unicode;
use Drupal\og\Entity\OgMembership;
use Drupal\og\Og;
use Drupal\og\OgMembershipInterface;
use Drupal\user\Entity\User;

/**
 * Tests getting the memberships of an entity.
 *
 * @group og
 */
class GetUserGroupsTest extends KernelTestBase {

  /**
   * {@inheritdoc}
   */
  public static $modules = [
    'system',
    'user',
    'field',
    'og',
    'entity_test',
  ];

  /**
   * A user object.
   *
   * @var \Drupal\user\Entity\User
   */
  protected $user1;

  /**
   * A user object.
   *
   * @var \Drupal\user\Entity\User
   */
  protected $user2;

  /**
   * A user object.
   *
   * @var \Drupal\user\Entity\User
   */
  protected $user3;

  /**
   * A group entity.
   *
   * @var \Drupal\entity_test\Entity\EntityTest
   */
  protected $group1;

  /**
   * A group entity.
   *
   * @var \Drupal\entity_test\Entity\EntityTest
   */
  protected $group2;

  /**
   * The machine name of the group node type.
   *
   * @var string
   */
  protected $groupBundle;

  /**
   * The machine name of the group content node type.
   *
   * @var string
   */
  protected $groupContentBundle;

  /**
   * {@inheritdoc}
   */
  protected function setUp() {
    parent::setUp();

    $this->installConfig(['og']);
    $this->installEntitySchema('og_membership');
    $this->installEntitySchema('user');
    $this->installEntitySchema('entity_test');
    $this->installSchema('system', 'sequences');

    $this->groupBundle = Unicode::strtolower($this->randomMachineName());
    $this->groupContentBundle = Unicode::strtolower($this->randomMachineName());

    // Create users.
    $this->user1 = User::create(['name' => $this->randomString()]);
    $this->user1->save();

    $this->user2 = User::create(['name' => $this->randomString()]);
    $this->user2->save();

    $this->user3 = User::create(['name' => $this->randomString()]);
    $this->user3->save();

    // Define the group content as group.
    Og::groupManager()->addGroup('entity_test', $this->groupBundle);

    // Create a group and associate with user 1.
    $this->group1 = EntityTest::create([
      'type' => $this->groupBundle,
      'name' => $this->randomString(),
      'user_id' => $this->user1->id(),
    ]);
    $this->group1->save();

    // Create a group and associate with user 2.
    $this->group2 = EntityTest::create([
      'type' => $this->groupBundle,
      'name' => $this->randomString(),
      'user_id' => $this->user2->id(),
    ]);
    $this->group2->save();
  }

  /**
   * Tests group owners have the correct groups.
   */
  public function testOwnerGroupsOnly() {
    $actual = Og::getUserGroups($this->user1);

    $this->assertCount(1, $actual['entity_test']);
    $this->assertGroupExistsInResults($this->group1, $actual);

    // Also check isMember.
    $this->assertTrue(Og::isMember($this->group1, $this->user1));
    $this->assertFalse(Og::isMember($this->group1, $this->user2));

    $actual = Og::getUserGroups($this->user2);

    $this->assertCount(1, $actual['entity_test']);
    $this->assertGroupExistsInResults($this->group2, $actual);

    // Also check isMember.
    $this->assertTrue(Og::isMember($this->group2, $this->user2));
    $this->assertFalse(Og::isMember($this->group2, $this->user1));
  }

  /**
   * Tests other groups users are added to.
   */
  public function testOtherGroups() {
    // Should not be a part of any groups.
    $this->assertEquals([], Og::getUserGroups($this->user3));
    $this->assertFalse(Og::isMember($this->group1, $this->user3));
    $this->assertFalse(Og::isMember($this->group2, $this->user3));

    // Invalidate the caches so the static cache is cleared and group data is
    // fetched again for the user.
    Og::invalidateCache();

    // Add user to group 1 should now return that group only.
    $this->createMembership($this->user3, $this->group1);

    $actual = Og::getUserGroups($this->user3);

    $this->assertCount(1, $actual['entity_test']);
    $this->assertGroupExistsInResults($this->group1, $actual);

    $this->assertTrue(Og::isMember($this->group1, $this->user3));
    $this->assertFalse(Og::isMember($this->group2, $this->user3));

    Og::invalidateCache();

    // Add to group 2 should also return that.
    $this->createMembership($this->user3, $this->group2);

    $actual = Og::getUserGroups($this->user3);

    $this->assertCount(2, $actual['entity_test']);
    $this->assertGroupExistsInResults($this->group1, $actual);
    $this->assertGroupExistsInResults($this->group2, $actual);

    $this->assertTrue(Og::isMember($this->group1, $this->user3));
    $this->assertTrue(Og::isMember($this->group2, $this->user3));
  }

  /**
   * Tests member methods for states that other groups users are added to.
   */
  public function testIsMemberStates() {
    // Add user to group 1 should now return that group only.
    $membership = $this->createMembership($this->user3, $this->group1);

    // Default param is ACTIVE.
    $this->assertTrue(Og::isMember($this->group1, $this->user3));

    $this->assertFalse(Og::isMember($this->group1, $this->user3, [OgMembershipInterface::STATE_PENDING]));
    $this->assertFalse(Og::isMember($this->group1, $this->user3, [OgMembershipInterface::STATE_BLOCKED]));
    $this->assertFalse(Og::isMember($this->group1, $this->user3, [OgMembershipInterface::STATE_PENDING, OgMembershipInterface::STATE_BLOCKED]));
    $this->assertFalse(Og::isMemberPending($this->group1, $this->user3));
    $this->assertFalse(Og::isMemberBlocked($this->group1, $this->user3));

    // Change the membership state to PENDING.
    $membership->setState(OgMembershipInterface::STATE_PENDING)->save();

    Og::invalidateCache();

    $this->assertTrue(Og::isMember($this->group1, $this->user3, [OgMembershipInterface::STATE_PENDING]));
    $this->assertTrue(Og::isMemberPending($this->group1, $this->user3));
    $this->assertTrue(Og::isMember($this->group1, $this->user3, [OgMembershipInterface::STATE_PENDING, OgMembershipInterface::STATE_BLOCKED]));

    $this->assertFalse(Og::isMember($this->group1, $this->user3));
    $this->assertFalse(Og::isMember($this->group1, $this->user3, [OgMembershipInterface::STATE_BLOCKED]));
    $this->assertFalse(Og::isMemberBlocked($this->group1, $this->user3));

    // Change the membership state to BLOCKED.
    $membership->setState(OgMembershipInterface::STATE_BLOCKED)->save();

    Og::invalidateCache();

    $this->assertTrue(Og::isMember($this->group1, $this->user3, [OgMembershipInterface::STATE_BLOCKED]));
    $this->assertTrue(Og::isMemberBlocked($this->group1, $this->user3));
    $this->assertTrue(Og::isMember($this->group1, $this->user3, [OgMembershipInterface::STATE_PENDING, OgMembershipInterface::STATE_BLOCKED]));

    $this->assertFalse(Og::isMember($this->group1, $this->user3));
    $this->assertFalse(Og::isMember($this->group1, $this->user3, [OgMembershipInterface::STATE_PENDING]));
    $this->assertFalse(Og::isMemberPending($this->group1, $this->user3));
  }

  /**
   * Creates an Og membership entity.
   *
   * @todo This is a temp function, which will be later replaced by Og::group().
   *
   * @param \Drupal\user\Entity\User $user
   *   The user object to create membership for.
   * @param \Drupal\entity_test\Entity\EntityTest $group
   *   The entity to create the membership for.
   * @param int $state
   *   The state of the membership.
   *
   * @return \Drupal\og\OgMembershipInterface
   *   The saved OG membership entity.
   */
<<<<<<< HEAD
  protected function createMembership($user, $group, $state = OgMembershipInterface::STATE_ACTIVE) {
    $membership = OgMembership::create();
=======
  protected function createMembership(User $user, EntityTest $group, $state = OgMembershipInterface::STATE_ACTIVE) {
    $membership = OgMembership::create(['type' => OgMembershipInterface::TYPE_DEFAULT]);
>>>>>>> 9f6c562c
    $membership->setUser($user)
      ->setGroup($group)
      ->setState($state)
      ->save();

    return $membership;
  }

  /**
   * Asserts whether a group ID exists in some results.
   *
   * Assumes entity_type is used.
   *
   * @param \Drupal\entity_test\Entity\EntityTest $group_to_check
   *   The group entity to check.
   * @param array $results
   *   Array keyed by the entity type, and with the group entities as values.
   */
  protected function assertGroupExistsInResults(EntityTest $group_to_check, array $results) {
    $found = FALSE;
    foreach ($results['entity_test'] as $group) {
      if ($group->id() == $group_to_check->id()) {
        $found = TRUE;
        break;
      }
    }

    $this->assertTrue($found);
  }

}<|MERGE_RESOLUTION|>--- conflicted
+++ resolved
@@ -242,13 +242,8 @@
    * @return \Drupal\og\OgMembershipInterface
    *   The saved OG membership entity.
    */
-<<<<<<< HEAD
-  protected function createMembership($user, $group, $state = OgMembershipInterface::STATE_ACTIVE) {
+  protected function createMembership(User $user, EntityTest $group, $state = OgMembershipInterface::STATE_ACTIVE) {
     $membership = OgMembership::create();
-=======
-  protected function createMembership(User $user, EntityTest $group, $state = OgMembershipInterface::STATE_ACTIVE) {
-    $membership = OgMembership::create(['type' => OgMembershipInterface::TYPE_DEFAULT]);
->>>>>>> 9f6c562c
     $membership->setUser($user)
       ->setGroup($group)
       ->setState($state)
