--- conflicted
+++ resolved
@@ -62,14 +62,10 @@
     $this->installEntitySchema('user');
     $this->installSchema('system', 'sequences');
 
-<<<<<<< HEAD
     /** @var \Drupal\Core\Entity\EntityTypeManagerInterface entityTypeManager */
     $this->entityTypeManager = $this->container->get('entity_type.manager');
 
-    // Create a bundle and add as a group
-=======
     // Create a bundle and add as a group.
->>>>>>> 9f6c562c
     $group = EntityTest::create([
       'type' => Unicode::strtolower($this->randomMachineName()),
       'name' => $this->randomString(),
