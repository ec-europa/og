<?php

namespace Drupal\Tests\og\Kernel\Entity;

use Drupal\Core\Config\ConfigValueException;
use Drupal\Core\Entity\EntityStorageException;
use Drupal\KernelTests\KernelTestBase;
use Drupal\og\Entity\OgRole;
use Drupal\og\Exception\OgRoleException;
use Drupal\system\Entity\Action;

/**
 * Test OG role creation.
 *
 * @group og
 */
class OgRoleTest extends KernelTestBase {

  /**
   * {@inheritdoc}
   */
  public static $modules = [
    'entity_test',
    'field',
    'node',
    'og',
    'system',
    'user',
  ];

  /**
<<<<<<< HEAD
   * The entity storage handler for Action entities.
   *
   * @var \Drupal\Core\Entity\EntityStorageInterface
   */
  protected $actionStorage;

  /**
   * The entity storage handler for OgRole entities.
=======
   * The group type manager.
>>>>>>> 49dba90a
   *
   * @var \Drupal\og\GroupTypeManager
   */
  protected $groupTypeManager;

  /**
   * The entity type manager.
   *
   * @var \Drupal\Core\Entity\EntityTypeManagerInterface
   */
  protected $entityTypeManager;

  /**
   * An array of test group types.
   *
   * @var \Drupal\Core\Entity\EntityInterface[]
   */
  protected $groupTypes;

  /**
   * Test group types.
   *
   * @var \Drupal\Core\Config\Entity\ConfigEntityBundleBase[]
   */
  protected $groupTypes;

  /**
   * {@inheritdoc}
   */
  protected function setUp() {
    parent::setUp();

    // Installing needed schema.
    $this->installConfig(['og']);
    $this->installEntitySchema('entity_test');

<<<<<<< HEAD
    $this->actionStorage = $this->container->get('entity_type.manager')->getStorage('action');
    $this->roleStorage = $this->container->get('entity_type.manager')->getStorage('og_role');

    // Create two test group types.
    $values = ['type' => 'group', 'name' => 'Group'];
    $this->groupTypes['node'] = NodeType::create($values);
    $this->groupTypes['node']->save();
    $this->groupTypes['entity_test'] = EntityTest::create($values);
    $this->groupTypes['entity_test']->save();
=======
    $this->groupTypeManager = $this->container->get('og.group_type_manager');
    $this->entityTypeManager = $this->container->get('entity_type.manager');

    // Create two test group types.
    foreach (['node_type', 'entity_test_bundle'] as $entity_type_id) {
      $definition = $this->entityTypeManager->getDefinition($entity_type_id);
      $values = [
        $definition->getKey('id') => 'group',
        $definition->getKey('label') => 'Group',
      ];
      $group_type = $this->entityTypeManager->getStorage($entity_type_id)->create($values);
      $group_type->save();
      $this->groupTypes[$entity_type_id] = $group_type;
    }
>>>>>>> 49dba90a
  }

  /**
   * Testing OG role creation.
   */
  public function testRoleCreate() {
    /** @var \Drupal\og\Entity\OgRole $og_role */
    $og_role = OgRole::create();
    $og_role
      ->setName('content_editor')
      ->setLabel('Content editor')
      ->grantPermission('administer group');

    try {
      $og_role->save();
      $this->fail('Creating OG role without group type/bundle is not allowed.');
    }
    catch (ConfigValueException $e) {
      $this->assertTrue(TRUE, 'OG role without bundle/group was not saved.');
    }

    $og_role
      ->setGroupType('node')
      ->setGroupBundle('group')
      ->save();

    /** @var \Drupal\og\Entity\OgRole $saved_role */
    $saved_role = $this->loadUnchangedOgRole('node-group-content_editor');
    $this->assertNotEmpty($saved_role, 'The role was created with the expected ID.');
    $this->assertEquals($og_role->id(), $saved_role->id());

    // Checking creation of the role.
    $this->assertEquals($og_role->getPermissions(), ['administer group']);

<<<<<<< HEAD
    // When a role is created the two accompanying actions to add or remove this
    // role to a membership should also be created.
    $action_ids = [
      'og_membership_add_single_role_action.content_editor',
      'og_membership_remove_single_role_action.content_editor',
    ];
    /** @var \Drupal\Core\Action\ActionInterface[] $actions */
    $actions = Action::loadMultiple($action_ids);
    foreach ($action_ids as $action_id) {
      $this->assertTrue(array_key_exists($action_id, $actions));
      $this->assertEquals($action_id, $actions[$action_id]->id());
    }
=======
    // Check if the role is correctly recognized as a non-default role.
    $this->assertFalse($og_role->isDefaultRole());
>>>>>>> 49dba90a

    // Try to create the same role again.
    try {
      $og_role = OgRole::create();
      $og_role
        ->setName('content_editor')
        ->setLabel('Content editor')
        ->setGroupType('node')
        ->setGroupBundle('group')
        ->grantPermission('administer group')
        ->save();

      $this->fail('OG role with the same ID can be saved.');
    }
    catch (EntityStorageException $e) {
      $this->assertTrue(TRUE, "OG role with the same ID can not be saved.");
    }

    // Create a role assigned to a group type.
    $og_role = OgRole::create();
    $og_role
      ->setName('content_editor')
      ->setLabel('Content editor')
      ->setGroupType('entity_test_with_bundle')
      ->setGroupBundle('group')
      ->save();

    $this->assertEquals('entity_test_with_bundle-group-content_editor', $og_role->id());

    // Confirm role can be re-saved.
    $og_role->save();

    // Confirm a role's ID cannot be changed.
    try {
      $og_role->setId($og_role->id() . 'foo');
      $this->fail('Existing OG role ID can change.');
    }
    catch (OgRoleException $e) {
    }

    // Try to create the same role again.
    try {
      $og_role = OgRole::create();
      $og_role
        ->setName('content_editor')
        ->setLabel('Content editor')
        ->setGroupType('entity_test_with_bundle')
        ->setGroupBundle('group')
        ->save();

      $this->fail('OG role with the same ID on the same group can be saved.');
    }
    catch (EntityStorageException $e) {
      $this->assertTrue(TRUE, "OG role with the same ID on the same group can not be saved.");
    }

    // Try to save a role with an ID instead of a name. This is how the Config
    // system will create a role from data stored in a YAML file.
    $og_role = OgRole::create([
      'id' => 'entity_test_with_bundle-group-configurator',
      'label' => 'Configurator',
      'group_type' => 'entity_test_with_bundle',
      'group_bundle' => 'group',
    ]);
    $og_role->save();

    $this->assertNotEmpty($this->loadUnchangedOgRole('entity_test_with_bundle-group-configurator'));

    // Check that we can retrieve the role name correctly. This was not
    // explicitly saved but it should be possible to derive this from the ID.
    $this->assertEquals('configurator', $og_role->getName());

    // When a role is saved with an ID that does not matches the pattern
    // 'entity type-bundle-role name' then an exception should be thrown.
    try {
      $og_role = OgRole::create();
      $og_role
        ->setId('entity_test_with_bundle-group-wrong_id')
        ->setName('content_editor')
        ->setLabel('Content editor')
        ->setGroupType('entity_test_with_bundle')
        ->setGroupBundle('group')
        ->save();

      $this->fail('OG role with a non-matching ID can be saved.');
    }
    catch (ConfigValueException $e) {
      $this->assertTrue(TRUE, "OG role with a non-matching ID can not be saved.");
    }

    // Delete the first group type. Doing this should automatically delete the
    // role that depends on the group type. The actions should still be present
    // since there still is one role left that references this role name.
    $this->groupTypes['node']->delete();

    $role = OgRole::getRole('node', 'group', 'content_editor');
    $this->assertEmpty($role);

    foreach ($action_ids as $action_id) {
      $action = $this->actionStorage->loadUnchanged($action_id);
      $this->assertEquals($action_id, $action->id());
    }

    // Delete the last role that references the content editor. Now the two
    // actions should also be deleted.
    OgRole::getRole('entity_test', 'group', 'content_editor')->delete();

    foreach ($action_ids as $action_id) {
      $action = $this->actionStorage->loadUnchanged($action_id);
      $this->assertEmpty($action);
    }
  }

  /**
   * Tests the creation and deletion of default roles.
   */
  public function testDefaultRoles() {
    // Check that the default roles are created when a new group type is
    // declared.
    foreach (['node', 'entity_test_with_bundle'] as $entity_type_id) {
      $this->groupTypeManager->addGroup($entity_type_id, 'group');
    }

    $default_roles = [];
    foreach ([OgRole::ANONYMOUS, OgRole::AUTHENTICATED] as $role_name) {
      foreach (['node', 'entity_test_with_bundle'] as $group_type) {
        $role_id = "$group_type-group-$role_name";
        $default_role = OgRole::load($role_id);
        $this->assertEquals($group_type, $default_role->getGroupType());
        $this->assertEquals('group', $default_role->getGroupBundle());
        $this->assertEquals($role_name, $default_role->getName());

        // Check that the role is recognized as a default role.
        $this->assertTrue($default_role->isDefaultRole());

        // Keep track of the role so we can later test if they can be deleted.
        $default_roles[] = $default_role;
      }
    }

    // Default roles cannot be deleted, so an exception should be thrown when
    // trying to delete a default role for a group type that still exists.
    foreach ($default_roles as $default_role) {
      try {
        $default_role->delete();
        $this->fail('A default role cannot be deleted.');
      }
      catch (OgRoleException $e) {
      }
    }

    // Delete the group types.
    foreach ($this->groupTypes as $group_type) {
      $group_type->delete();
    }
    // The default roles are dependent on the group types so this action should
    // result in the deletion of the default roles.
    foreach ($default_roles as $default_role) {
      $this->assertEmpty($this->loadUnchangedOgRole($default_role->id()));
    }
  }

  /**
   * Loads the unchanged OgRole directly from the database.
   *
   * @param string $id
   *   The ID of the role to load.
   *
   * @return \Drupal\Core\Entity\EntityInterface|null
   *   The role, or NULL if there is no such role.
   */
  protected function loadUnchangedOgRole($id) {
    return $this->entityTypeManager->getStorage('og_role')->loadUnchanged($id);
  }

}<|MERGE_RESOLUTION|>--- conflicted
+++ resolved
@@ -29,7 +29,6 @@
   ];
 
   /**
-<<<<<<< HEAD
    * The entity storage handler for Action entities.
    *
    * @var \Drupal\Core\Entity\EntityStorageInterface
@@ -37,10 +36,7 @@
   protected $actionStorage;
 
   /**
-   * The entity storage handler for OgRole entities.
-=======
    * The group type manager.
->>>>>>> 49dba90a
    *
    * @var \Drupal\og\GroupTypeManager
    */
@@ -52,13 +48,6 @@
    * @var \Drupal\Core\Entity\EntityTypeManagerInterface
    */
   protected $entityTypeManager;
-
-  /**
-   * An array of test group types.
-   *
-   * @var \Drupal\Core\Entity\EntityInterface[]
-   */
-  protected $groupTypes;
 
   /**
    * Test group types.
@@ -77,17 +66,7 @@
     $this->installConfig(['og']);
     $this->installEntitySchema('entity_test');
 
-<<<<<<< HEAD
     $this->actionStorage = $this->container->get('entity_type.manager')->getStorage('action');
-    $this->roleStorage = $this->container->get('entity_type.manager')->getStorage('og_role');
-
-    // Create two test group types.
-    $values = ['type' => 'group', 'name' => 'Group'];
-    $this->groupTypes['node'] = NodeType::create($values);
-    $this->groupTypes['node']->save();
-    $this->groupTypes['entity_test'] = EntityTest::create($values);
-    $this->groupTypes['entity_test']->save();
-=======
     $this->groupTypeManager = $this->container->get('og.group_type_manager');
     $this->entityTypeManager = $this->container->get('entity_type.manager');
 
@@ -102,7 +81,6 @@
       $group_type->save();
       $this->groupTypes[$entity_type_id] = $group_type;
     }
->>>>>>> 49dba90a
   }
 
   /**
@@ -137,7 +115,9 @@
     // Checking creation of the role.
     $this->assertEquals($og_role->getPermissions(), ['administer group']);
 
-<<<<<<< HEAD
+    // Check if the role is correctly recognized as a non-default role.
+    $this->assertFalse($og_role->isDefaultRole());
+
     // When a role is created the two accompanying actions to add or remove this
     // role to a membership should also be created.
     $action_ids = [
@@ -150,10 +130,6 @@
       $this->assertTrue(array_key_exists($action_id, $actions));
       $this->assertEquals($action_id, $actions[$action_id]->id());
     }
-=======
-    // Check if the role is correctly recognized as a non-default role.
-    $this->assertFalse($og_role->isDefaultRole());
->>>>>>> 49dba90a
 
     // Try to create the same role again.
     try {
@@ -247,7 +223,7 @@
     // Delete the first group type. Doing this should automatically delete the
     // role that depends on the group type. The actions should still be present
     // since there still is one role left that references this role name.
-    $this->groupTypes['node']->delete();
+    $this->groupTypes['node_type']->delete();
 
     $role = OgRole::getRole('node', 'group', 'content_editor');
     $this->assertEmpty($role);
@@ -259,7 +235,7 @@
 
     // Delete the last role that references the content editor. Now the two
     // actions should also be deleted.
-    OgRole::getRole('entity_test', 'group', 'content_editor')->delete();
+    OgRole::getRole('entity_test_with_bundle', 'group', 'content_editor')->delete();
 
     foreach ($action_ids as $action_id) {
       $action = $this->actionStorage->loadUnchanged($action_id);
