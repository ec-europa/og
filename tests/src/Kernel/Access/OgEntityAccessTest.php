--- conflicted
+++ resolved
@@ -8,11 +8,8 @@
 use Drupal\og\Entity\OgMembership;
 use Drupal\og\Entity\OgRole;
 use Drupal\og\Og;
-<<<<<<< HEAD
 use Drupal\og\OgAccess;
 use Drupal\og\OgMembershipInterface;
-=======
->>>>>>> 3131a360
 use Drupal\user\Entity\User;
 
 /**
@@ -257,7 +254,7 @@
       ->save();
 
     // Check the special permission 'update group'.
-    $membership = OgMembership::create(['type' => OgMembershipInterface::TYPE_DEFAULT]);
+    $membership = OgMembership::create();
     $membership
       ->setUser($this->user4)
       ->setGroup($this->group1)
