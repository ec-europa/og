<?php

namespace Drupal\Tests\og\Unit;

use Drupal\Core\Entity\EntityStorageInterface;
use Drupal\Core\Entity\EntityTypeManagerInterface;
use Drupal\og\Entity\OgRole;
use Drupal\og\Event\DefaultRoleEvent;
use Drupal\og\OgRoleInterface;
use Drupal\Tests\UnitTestCase;

/**
 * Tests default role events.
 *
 * @group og
 * @coversDefaultClass \Drupal\og\Event\DefaultRoleEvent
 */
class DefaultRoleEventTest extends UnitTestCase {

  /**
   * The DefaultRoleEvent class, which is the system under test.
   *
   * @var \Drupal\og\Event\DefaultRoleEvent
   */
  protected $defaultRoleEvent;

  /**
   * The mocked OgRole entity storage.
   *
   * @var \Drupal\core\Entity\EntityStorageInterface|\Prophecy\Prophecy\ObjectProphecy
   */
  protected $ogRoleStorage;

  /**
   * {@inheritdoc}
   */
  public function setUp() {
    parent::setUp();

    $entity_type_manager = $this->prophesize(EntityTypeManagerInterface::class);
    $this->ogRoleStorage = $this->prophesize(EntityStorageInterface::class);
    $entity_type_manager->getStorage('og_role')->willReturn($this->ogRoleStorage->reveal());
    $this->defaultRoleEvent = new DefaultRoleEvent($entity_type_manager->reveal());
  }

  /**
   * Tests getting OG roles from the default role event.
   *
   * @param array $roles
   *   An array of test default roles.
   *
   * @covers ::getRole
   *
   * @dataProvider defaultRoleProvider
   */
  public function testGetRole(array $roles) {
    $this->expectOgRoleCreation($roles);

    $this->defaultRoleEvent->setRoles($roles);

    foreach ($roles as $name => $role) {
      $this->assertRoleEquals($role, $this->defaultRoleEvent->getRole($name));
    }
  }

  /**
   * Tests getting OG roles from the default role event.
   *
   * @param array $roles
   *   An array of test default roles.
   *
   * @covers ::getRoles
   * @covers ::setRoles
   *
   * @dataProvider defaultRoleProvider
   */
  public function testGetRoles(array $roles) {
    $this->expectOgRoleCreation($roles);

    $this->defaultRoleEvent->setRoles($roles);

    $actual_roles = $this->defaultRoleEvent->getRoles();
    foreach ($roles as $name => $role) {
      $this->assertRoleEquals($role, $actual_roles[$name]);
    }

    $this->assertEquals(count($roles), count($actual_roles));
  }

  /**
   * Tests adding an OG role to the default role event.
   *
   * @param array $roles
   *   An array of test default roles.
   *
   * @covers ::addRole
   *
   * @dataProvider defaultRoleProvider
   */
  public function testAddRole(array $roles) {
    $this->expectOgRoleCreation($roles);

    foreach ($roles as $name => $role) {
      $this->assertFalse($this->defaultRoleEvent->hasRole($name));
      $this->defaultRoleEvent->addRole($role);
      $this->assertRoleEquals($role, $this->defaultRoleEvent->getRole($name));

      // Adding a role a second time should throw an exception.
      try {
        $this->defaultRoleEvent->addRole($role);
        $this->fail('It should not be possible to add a role with the same name a second time.');
      }
      catch (\InvalidArgumentException $e) {
        // Expected result.
      }
    }
  }

  /**
   * Tests adding OG roles to the default role event.
   *
   * @param array $roles
   *   An array of test default roles.
   *
   * @covers ::addRoles
   *
   * @dataProvider defaultRoleProvider
   */
  public function testAddRoles(array $roles) {
    $this->expectOgRoleCreation($roles);

    $this->defaultRoleEvent->addRoles($roles);

    $actual_roles = $this->defaultRoleEvent->getRoles();
    foreach ($roles as $name => $role) {
      $this->assertRoleEquals($role, $actual_roles[$name]);
    }

    $this->assertEquals(count($roles), count($actual_roles));
  }

  /**
   * Tests setting OG roles for the default role event.
   *
   * @param array $roles
   *   An array of test default roles.
   *
   * @covers ::setRole
   *
   * @dataProvider defaultRoleProvider
   */
  public function testSetRole(array $roles) {
    $this->expectOgRoleCreation($roles);

    foreach ($roles as $name => $role) {
      $this->assertFalse($this->defaultRoleEvent->hasRole($name));
      $this->defaultRoleEvent->setRole($role);
      $this->assertRoleEquals($role, $this->defaultRoleEvent->getRole($name));

      // Setting a role a second time should be possible. No exception should be
      // thrown.
      $this->defaultRoleEvent->setRole($role);
    }
  }

  /**
   * Tests deleting OG roles from the default role event.
   *
   * @param array $roles
   *   An array of test default roles.
   *
   * @covers ::deleteRole
   *
   * @dataProvider defaultRoleProvider
   */
  public function testDeleteRole(array $roles) {
    $this->expectOgRoleCreation($roles);

    $this->defaultRoleEvent->setRoles($roles);

    foreach ($roles as $name => $role) {
      $this->assertTrue($this->defaultRoleEvent->hasRole($name));
      $this->defaultRoleEvent->deleteRole($name);
      $this->assertFalse($this->defaultRoleEvent->hasRole($name));
    }
  }

  /**
   * Tests checking OG roles exist in a default role event.
   *
   * @param array $roles
   *   An array of test default roles.
   *
   * @covers ::hasRole
   *
   * @dataProvider defaultRoleProvider
   */
  public function testHasRole(array $roles) {
    $this->expectOgRoleCreation($roles);

    foreach ($roles as $name => $role) {
      $this->assertFalse($this->defaultRoleEvent->hasRole($name));
      $this->defaultRoleEvent->addRole($role);
      $this->assertTrue($this->defaultRoleEvent->hasRole($name));
    }
  }

  /**
   * Tests "testOffsetGet".
   *
   * @param array $roles
   *   An array of test default roles.
   *
   * @covers ::offsetGet
   *
   * @dataProvider defaultRoleProvider
   */
  public function testOffsetGet(array $roles) {
    $this->expectOgRoleCreation($roles);

    $this->defaultRoleEvent->setRoles($roles);

    foreach ($roles as $name => $role) {
      $this->assertRoleEquals($role, $this->defaultRoleEvent[$name]);
    }
  }

  /**
   * Tests "offsetSet".
   *
   * @param array $roles
   *   An array of test default roles.
   *
   * @covers ::offsetSet
   *
   * @dataProvider defaultRoleProvider
   */
  public function testOffsetSet(array $roles) {
    $this->expectOgRoleCreation($roles);

    foreach ($roles as $name => $role) {
      $this->assertFalse($this->defaultRoleEvent->hasRole($name));
      $this->defaultRoleEvent[$name] = $role;
      $this->assertRoleEquals($role, $this->defaultRoleEvent->getRole($name));
    }
  }

  /**
   * Tests "testOffsetUnset".
   *
   * @param array $roles
   *   An array of test default roles.
   *
   * @covers ::offsetUnset
   *
   * @dataProvider defaultRoleProvider
   */
  public function testOffsetUnset(array $roles) {
    $this->expectOgRoleCreation($roles);

    $this->defaultRoleEvent->setRoles($roles);

    foreach ($roles as $name => $role) {
      $this->assertTrue($this->defaultRoleEvent->hasRole($name));
      unset($this->defaultRoleEvent[$name]);
      $this->assertFalse($this->defaultRoleEvent->hasRole($name));
    }
  }

  /**
   * Tests "testOffsetExists".
   *
   * @param array $roles
   *   An array of test default roles.
   *
   * @covers ::offsetExists
   *
   * @dataProvider defaultRoleProvider
   */
  public function testOffsetExists(array $roles) {
    $this->expectOgRoleCreation($roles);

    foreach ($roles as $name => $role) {
      $this->assertFalse(isset($this->defaultRoleEvent[$name]));
      $this->defaultRoleEvent->addRole($role);
      $this->assertTrue(isset($this->defaultRoleEvent[$name]));
    }
  }

  /**
   * Tests "testIteratorAggregate".
   *
   * @param array $roles
   *   An array of test default roles.
   *
   * @covers ::getIterator
   *
   * @dataProvider defaultRoleProvider
   */
  public function testIteratorAggregate(array $roles) {
    $this->expectOgRoleCreation($roles);

    $this->defaultRoleEvent->setRoles($roles);

    foreach ($this->defaultRoleEvent as $name => $role) {
      $this->assertRoleEquals($roles[$name], $role);
      unset($roles[$name]);
    }

    // Verify that all roles were iterated over.
    $this->assertEmpty($roles);
  }

  /**
   * Tests adding an invalid OG role to the default role event.
   *
   * @param array $invalid_roles
   *   An array of invalid test default roles.
   *
   * @covers ::addRole
   *
   * @dataProvider invalidDefaultRoleProvider
   */
  public function testAddInvalidRole(array $invalid_roles) {
    $this->expectOgRoleCreation($invalid_roles);

    try {
      foreach ($invalid_roles as $invalid_role) {
        $this->defaultRoleEvent->addRole($invalid_role);
      }
      $this->fail('An invalid role cannot be added.');
    }
    catch (\InvalidArgumentException $e) {
      // Expected result. Do an arbitrary assertion so the test is not marked as
      // risky.
      $this->assertTrue(TRUE);
    }
  }

  /**
   * Tests adding invalid OG roles to the default role event.
   *
   * @param array $invalid_roles
   *   An array of invalid test default roles.
   *
   * @covers ::addRoles
   *
   * @dataProvider invalidDefaultRoleProvider
   */
  public function testAddInvalidRoles(array $invalid_roles) {
    $this->expectOgRoleCreation($invalid_roles);

    $this->expectException(\InvalidArgumentException::class);
    $this->defaultRoleEvent->addRoles($invalid_roles);
    $this->fail('An array of invalid roles cannot be added.');
  }

  /**
   * Tests setting an invalid OG role for the default role event.
   *
   * @param array $invalid_roles
   *   An array of invalid test default roles.
   *
   * @covers ::setRole
   *
   * @dataProvider invalidDefaultRoleProvider
   */
  public function testSetInvalidRole(array $invalid_roles) {
    $this->expectOgRoleCreation($invalid_roles);

<<<<<<< HEAD
    foreach ($invalid_roles as $invalid_role) {
=======
    foreach ($invalid_roles as $name => $invalid_role) {
      $this->expectException(\InvalidArgumentException::class);
>>>>>>> 488b7017
      $this->defaultRoleEvent->setRole($invalid_role);
    }
  }

  /**
   * Tests setting invalid OG roles for the default role event.
   *
   * @param array $invalid_roles
   *   An array of invalid test default roles.
   *
   * @covers ::setRoles
   *
   * @dataProvider invalidDefaultRoleProvider
   */
  public function testSetInvalidRoles(array $invalid_roles) {
    $this->expectOgRoleCreation($invalid_roles);

    $this->expectException(\InvalidArgumentException::class);
    $this->defaultRoleEvent->setRoles($invalid_roles);
  }

  /**
   * Tests "offsetSet".
   *
   * @param array $invalid_roles
   *   An array of invalid test default roles.
   *
   * @covers ::offsetSet
   *
   * @dataProvider invalidDefaultRoleProvider
   */
  public function testInvalidOffsetSet(array $invalid_roles) {
    $this->expectOgRoleCreation($invalid_roles);

    foreach ($invalid_roles as $name => $invalid_role) {
      $this->expectException(\InvalidArgumentException::class);
      $this->defaultRoleEvent[$name] = $invalid_role;
    }
  }

  /**
   * Provides test data to test default roles.
   *
   * @return array
   *   An array of test data arrays, each test data array containing an array of
   *   test default roles, keyed by default role name.
   */
  public function defaultRoleProvider() {
    return [
      // Test adding a single administrator role with only the required
      // properties.
      [
        [
          OgRoleInterface::ADMINISTRATOR => [
            'name' => OgRoleInterface::ADMINISTRATOR,
            'label' => $this->t('Administrator'),
          ],
        ],
      ],
      // Test adding a single administrator role with a label and role type.
      [
        [
          OgRoleInterface::ADMINISTRATOR => [
            'name' => OgRoleInterface::ADMINISTRATOR,
            'label' => $this->t('Administrator'),
            'role_type' => OgRoleInterface::ROLE_TYPE_REQUIRED,
          ],
        ],
      ],
      // Test adding multiple roles.
      [
        [
          OgRoleInterface::ADMINISTRATOR => [
            'name' => OgRoleInterface::ADMINISTRATOR,
            'label' => $this->t('Administrator'),
            'role_type' => OgRoleInterface::ROLE_TYPE_REQUIRED,
          ],
          'moderator' => [
            'name' => 'moderator',
            'label' => $this->t('Moderator'),
            'role_type' => OgRoleInterface::ROLE_TYPE_STANDARD,
          ],
          'contributor' => [
            'name' => 'contributor',
            'label' => $this->t('Contributor'),
          ],
        ],
      ],
    ];
  }

  /**
   * Provides invalid test data to test default roles.
   *
   * @return array
   *   An array of test data arrays, each test data array containing an array of
   *   invalid test default roles, keyed by default role name.
   */
  public function invalidDefaultRoleProvider() {
    return [
      // A role with a missing name.
      [
        [
          '' => ['label' => $this->t('Administrator')],
        ],
      ],
      // An array of multiple correct roles, with one invalid role type sneaked
      // in.
      [
        [
          OgRoleInterface::ADMINISTRATOR => [
            'name' => OgRoleInterface::ADMINISTRATOR,
            'label' => $this->t('Administrator'),
            'role_type' => OgRoleInterface::ROLE_TYPE_REQUIRED,
          ],
          'moderator' => [
            'name' => 'moderator',
            'label' => $this->t('Moderator'),
            'role_type' => OgRoleInterface::ROLE_TYPE_STANDARD,
          ],
          'role with missing name' => [
            'label' => $this->t('Invalid role'),
          ],
        ],
      ],
    ];
  }

  /**
   * Mock translation method.
   *
   * @param string $string
   *   The string to translate.
   *
   * @return string
   *   The translated string.
   */
  protected function t($string) {
    // Actually translating the strings is not important for this test.
    return $string;
  }

  /**
   * Asserts that the given role properties matches the expected result.
   *
   * @param \Drupal\og\Entity\OgRole $expected
   *   The expected role.
   * @param \Drupal\og\Entity\OgRole $actual
   *   The actual OgRole entity to check.
   *
   *   Note that we are not specifying the OgRoleInterface type because of a PHP
   *   5 class inheritance limitation.
   */
  protected function assertRoleEquals(OgRole $expected, OgRole $actual) {
    foreach (['name', 'label', 'role_type', 'is_admin'] as $property) {
      $this->assertEquals($expected->get($property), $actual->get($property));
    }
  }

  /**
   * Adds an expectation that roles with the given properties should be created.
   *
   * @param \Drupal\og\Entity\OgRole[] $roles
   *   An array of role properties that are expected to be passed to the roles
   *   that should be created.
   */
  protected function expectOgRoleCreation(array &$roles) {
    foreach ($roles as &$properties) {
      $role = new OgRole($properties);
      $properties = $role;
    }
  }

}<|MERGE_RESOLUTION|>--- conflicted
+++ resolved
@@ -368,12 +368,8 @@
   public function testSetInvalidRole(array $invalid_roles) {
     $this->expectOgRoleCreation($invalid_roles);
 
-<<<<<<< HEAD
+    $this->expectException(\InvalidArgumentException::class);
     foreach ($invalid_roles as $invalid_role) {
-=======
-    foreach ($invalid_roles as $name => $invalid_role) {
-      $this->expectException(\InvalidArgumentException::class);
->>>>>>> 488b7017
       $this->defaultRoleEvent->setRole($invalid_role);
     }
   }
