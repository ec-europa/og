--- conflicted
+++ resolved
@@ -53,7 +53,6 @@
     $this->groupContentEntity->getEntityType()->willReturn($entity_type->reveal());
     $this->groupContentEntity->getEntityTypeId()->willReturn($entity_type_id);
 
-<<<<<<< HEAD
     // It is expected that a list of entity operation permissions is retrieved
     // from the permission manager so that the passed in permission can be
     // checked against this list. Our permissions are not in the list, so it is
@@ -61,9 +60,7 @@
     $this->permissionManager->getEntityOperationPermissions($this->entity->reveal()->getEntityTypeId(), $this->entity->reveal()->bundle(), FALSE)
       ->willReturn([]);
 
-=======
     // The group manager is expected to declare that this is not a group.
->>>>>>> 7ac7f602
     $this->groupManager->isGroup($entity_type_id, $bundle)->willReturn(FALSE);
 
     // Mock retrieval of field definitions.
