--- conflicted
+++ resolved
@@ -440,11 +440,9 @@
    * @dataProvider offsetSetInvalidPermissionProvider
    */
   public function testOffsetSetInvalidPermission($key, $permission) {
-<<<<<<< HEAD
+    $this->expectException(\InvalidArgumentException::class);
+
     // phpcs:disable DrupalPractice.CodeAnalysis.VariableAnalysis.UnusedVariable
-=======
-    $this->expectException(\InvalidArgumentException::class);
->>>>>>> 488b7017
     $event = new PermissionEvent($this->randomMachineName(), $this->randomMachineName(), []);
     $event[$key] = $permission;
     // phpcs:enable DrupalPractice.CodeAnalysis.VariableAnalysis.UnusedVariable
