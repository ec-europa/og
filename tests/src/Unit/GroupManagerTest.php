<?php

/**
 * @file
 * Contains \Drupal\Tests\og\Unit\GroupManagerTest.
 */

namespace Drupal\Tests\og\Unit;

use Drupal\Core\Config\Config;
use Drupal\Core\Config\ConfigFactoryInterface;
use Drupal\Core\Entity\EntityStorageInterface;
use Drupal\Core\Entity\EntityTypeBundleInfoInterface;
use Drupal\Core\Entity\EntityTypeManagerInterface;
use Drupal\Core\State\StateInterface;
use Drupal\og\Event\DefaultRoleEvent;
use Drupal\og\Event\DefaultRoleEventInterface;
use Drupal\og\PermissionManager;
use Drupal\Tests\UnitTestCase;
use Drupal\og\Entity\OgRole;
use Drupal\og\Event\PermissionEventInterface;
use Drupal\og\GroupManager;
use Drupal\og\OgRoleInterface;
use Prophecy\Argument;
use Symfony\Component\EventDispatcher\EventDispatcherInterface;

/**
 * @group og
 * @coversDefaultClass \Drupal\og\GroupManager
 */
class GroupManagerTest extends UnitTestCase {

  /**
   * @var \Drupal\Core\Config\Config|\Prophecy\Prophecy\ObjectProphecy
   */
  protected $configProphecy;

  /**
   * @var \Drupal\Core\Config\ConfigFactoryInterface|\Prophecy\Prophecy\ObjectProphecy
   */
  protected $configFactoryProphecy;

  /**
   * @var \Drupal\Core\Entity\EntityTypeManagerInterface|\Prophecy\Prophecy\ObjectProphecy
   */
  protected $entityTypeManagerProphecy;

  /**
   * @var \Drupal\Core\Entity\EntityStorageInterface|\Prophecy\Prophecy\ObjectProphecy
   */
  protected $entityStorageProphecy;

  /**
   * @var \Drupal\og\Entity\OgRole|\Prophecy\Prophecy\ObjectProphecy
   */
  protected $ogRoleProphecy;

  /**
   * @var \Drupal\Core\Entity\EntityTypeBundleInfoInterface|\Prophecy\Prophecy\ObjectProphecy
   */
  protected $entityTypeBundleInfoProphecy;

  /**
   * @var \Symfony\Component\EventDispatcher\EventDispatcherInterface|\Prophecy\Prophecy\ObjectProphecy
   */
  protected $eventDispatcherProphecy;

  /**
   * @var \Drupal\og\Event\PermissionEventInterface|\Prophecy\Prophecy\ObjectProphecy
   */
  protected $permissionEventProphecy;

  /**
   * @var \Drupal\Core\State\StateInterface|\Prophecy\Prophecy\ObjectProphecy
   */
  protected $stateProphecy;

  /**
<<<<<<< HEAD
   * @var \Drupal\og\Event\DefaultRoleEventInterface|\Prophecy\Prophecy\ObjectProphecy
   */
  protected $defaultRoleEventProphecy;

  /**
   * @var \Drupal\og\PermissionManager|\Prophecy\Prophecy\ObjectProphecy
   */
  protected $permissionManagerProphecy;

  /**
=======
>>>>>>> 0f2fef0d
   * {@inheritdoc}
   */
  public function setUp() {
    $this->configProphecy = $this->prophesize(Config::class);
    $this->configFactoryProphecy = $this->prophesize(ConfigFactoryInterface::class);
    $this->entityTypeManagerProphecy = $this->prophesize(EntityTypeManagerInterface::class);
    $this->entityStorageProphecy = $this->prophesize(EntityStorageInterface::class);
    $this->ogRoleProphecy = $this->prophesize(OgRole::class);
    $this->entityTypeBundleInfoProphecy = $this->prophesize(EntityTypeBundleInfoInterface::class);
    $this->eventDispatcherProphecy = $this->prophesize(EventDispatcherInterface::class);
    $this->permissionEventProphecy = $this->prophesize(PermissionEventInterface::class);
    $this->stateProphecy = $this->prophesize(StateInterface::class);
<<<<<<< HEAD
    $this->defaultRoleEventProphecy = $this->prophesize(DefaultRoleEvent::class);
    $this->permissionManagerProphecy = $this->prophesize(PermissionManager::class);
=======
>>>>>>> 0f2fef0d
  }

  /**
   * @covers ::__construct
   */
  public function testInstance() {
    // Just creating an instance should be lightweight, no methods should be
    // called.
    $group_manager = $this->createGroupManager();
    $this->assertInstanceOf(GroupManager::class, $group_manager);
  }

  /**
   * @covers ::getAllGroupBundles
   */
  public function testGetAllGroupBundles() {
    // It is expected that the group map will be retrieved from config.
    $groups = ['test_entity' => ['a', 'b']];
    $this->expectGroupMapRetrieval($groups);

    $manager = $this->createGroupManager();

    $this->assertSame($groups, $manager->getAllGroupBundles());
  }

  /**
   * @covers ::isGroup
   *
   * @dataProvider providerTestIsGroup
   */
  public function testIsGroup($entity_type_id, $bundle_id, $expected) {
    // It is expected that the group map will be retrieved from config.
    $groups = ['test_entity' => ['a', 'b']];
    $this->expectGroupMapRetrieval($groups);

    $manager = $this->createGroupManager();

    $this->assertSame($expected, $manager->isGroup($entity_type_id, $bundle_id));
  }

  /**
   * Data provider for testIsGroup
   *
   * @return array
   */
  public function providerTestIsGroup() {
    return [
      ['test_entity', 'a', TRUE],
      ['test_entity', 'b', TRUE],
      ['test_entity', 'c', FALSE],
      ['test_entity_non_existent', 'a', FALSE],
      ['test_entity_non_existent', 'c', FALSE],
    ];
  }

  /**
   * @covers ::getGroupsForEntityType
   */
  public function testGetGroupsForEntityType() {
    // It is expected that the group map will be retrieved from config.
    $groups = ['test_entity' => ['a', 'b']];
    $this->expectGroupMapRetrieval($groups);

    $manager = $this->createGroupManager();

    $this->assertSame($groups['test_entity'], $manager->getGroupsForEntityType('test_entity'));
    $this->assertSame([], $manager->getGroupsForEntityType('test_entity_non_existent'));
  }

  /**
   * @covers ::addGroup
   * @expectedException \InvalidArgumentException
   */
  public function testAddGroupExisting() {
    // It is expected that the group map will be retrieved from config.
    $groups_before = ['test_entity' => ['a', 'b']];
    $this->expectGroupMapRetrieval($groups_before);

    $groups_after = ['test_entity' => ['a', 'b', 'c']];

    $this->configProphecy->get('groups')
      ->willReturn($groups_after)
      ->shouldBeCalled();

    $manager = $this->createGroupManager();

    // Add to existing.
    $manager->addGroup('test_entity', 'c');
  }

  /**
   * @covers ::addGroup
   */
  public function testAddGroupNew() {
    $this->configFactoryProphecy->getEditable('og.settings')
      ->willReturn($this->configProphecy->reveal())
      ->shouldBeCalled();

    // It is expected that the group map will be retrieved from config.
    $groups_before = [];
    $this->expectGroupMapRetrieval($groups_before);

    $groups_after = ['test_entity_new' => ['a']];

    $config_prophecy = $this->configProphecy;
    $this->configProphecy->set('groups', $groups_after)
      ->will(function () use ($groups_after, $config_prophecy) {
        $config_prophecy->get('groups')
          ->willReturn($groups_after)
          ->shouldBeCalled();
      })
      ->shouldBeCalled();

    $this->configProphecy->save()
      ->shouldBeCalled();

    $manager = $this->createGroupManager();

    $this->expectDefaultRoleCreation('test_entity_new', 'a');

    // Add a new entity type.
    $manager->addGroup('test_entity_new', 'a');
    $this->assertSame(['a'], $manager->getGroupsForEntityType('test_entity_new'));
    $this->assertTrue($manager->isGroup('test_entity_new', 'a'));
  }

  /**
   * @covers ::addGroup
   */
  public function testRemoveGroup() {
    $this->configFactoryProphecy->getEditable('og.settings')
      ->willReturn($this->configProphecy->reveal())
      ->shouldBeCalled();

    // It is expected that the group map will be retrieved from config.
    $groups_before = ['test_entity' => ['a', 'b']];
    $this->expectGroupMapRetrieval($groups_before);

    $groups_after = ['test_entity' => ['a']];

    $this->configProphecy->set('groups', $groups_after)
      ->shouldBeCalled();

    $this->configProphecy->save()
      ->shouldBeCalled();

    $this->configProphecy->get('groups')
      ->willReturn($groups_after)
      ->shouldBeCalled();

    $this->expectRoleRemoval('test_entity', 'b');

    $manager = $this->createGroupManager();

    // Add to existing.
    $manager->removeGroup('test_entity', 'b');
    $this->assertSame(['a'], $manager->getGroupsForEntityType('test_entity'));
    $this->assertFalse($manager->isGroup('test_entity', 'b'));
    $this->assertTrue($manager->isGroup('test_entity', 'a'));
  }

  /**
   * Creates a group manager instance with a mock config factory.
   *
   * @return \Drupal\og\GroupManager
   */
  protected function createGroupManager() {
    // It is expected that the role storage will be initialized.
    $this->entityTypeManagerProphecy->getStorage('og_role')
      ->willReturn($this->entityStorageProphecy->reveal())
      ->shouldBeCalled();

    return new GroupManager(
      $this->configFactoryProphecy->reveal(),
      $this->entityTypeManagerProphecy->reveal(),
      $this->entityTypeBundleInfoProphecy->reveal(),
      $this->eventDispatcherProphecy->reveal(),
<<<<<<< HEAD
      $this->defaultRoleEventProphecy->reveal(),
      $this->stateProphecy->reveal(),
      $this->permissionManagerProphecy->reveal()
=======
      $this->stateProphecy->reveal()
>>>>>>> 0f2fef0d
    );
  }

  /**
   * Sets up an expectation that the group map will be retrieved from config.
   *
   * @param array $groups
   *   The expected group map that will be returned by the mocked config.
   */
  protected function expectGroupMapRetrieval($groups = []) {
    $this->configFactoryProphecy->get('og.settings')
      ->willReturn($this->configProphecy->reveal())
      ->shouldBeCalled();

    $this->configProphecy->get('groups')
      ->willReturn($groups)
      ->shouldBeCalled();
  }

  /**
   * Mocked method calls when system under test should create default roles.
   *
   * @param string $entity_type
   *   The entity type for which default roles should be created.
   * @param string $bundle
   *   The bundle for which default roles should be created.
   */
  protected function expectDefaultRoleCreation($entity_type, $bundle) {
    // In order to populate the default roles for a new group type, it is
    // expected that the list of default roles to populate will be retrieved
    // from the event listener.
    $this->eventDispatcherProphecy->dispatch(DefaultRoleEventInterface::EVENT_NAME, Argument::type(DefaultRoleEvent::class))
      ->shouldBeCalled();

    foreach ([OgRoleInterface::ANONYMOUS, OgRoleInterface::AUTHENTICATED] as $role_name) {
      $this->addNewDefaultRole($entity_type, $bundle, $role_name);
    }
  }

  /**
   * Expected method calls when creating a new default role.
   *
   * @param string $entity_type
   *   The entity type for which the default role should be created.
   * @param string $bundle
   *   The bundle for which the default role should be created.
   * @param string $role_name
   *   The name of the role being created.
   */
  protected function addNewDefaultRole($entity_type, $bundle, $role_name) {
    // The Prophecy mocking framework uses 'promises' for dynamically generating
    // mocks that return context dependent data. This works by dynamically
    // setting the expected behaviors in an anonymous function. Make sure the
    // mocks are available in the local scope so they can be passed to the
    // anonymous functions.
    $permission_manager = $this->permissionManagerProphecy;
    $og_role = $this->prophesize(OgRole::class);

    // It is expected that the role will be created with default properties.
    $this->entityStorageProphecy->create($this->getDefaultRoleProperties($role_name))
<<<<<<< HEAD
      ->will(function () use ($entity_type, $bundle, $role_name, $og_role, $permission_manager) {
        // It is expected that the OG permissions that need to be populated on
        // the new role will be requested. We are not testing permissions here
        // so we can just return an empty array.
        $permission_manager->getDefaultPermissions($entity_type, $bundle, [], $role_name)
          ->willReturn([])
          ->shouldBeCalled();

=======
      ->will(function () use ($entity_type, $bundle, $role_name, $permission_event, $og_role) {
>>>>>>> 0f2fef0d
        // For each role that is created it is expected that the role name will
        // be retrieved, so that the role name can be used to filter the
        // permissions.
        $og_role->getName()
          ->willReturn($role_name)
          ->shouldBeCalled();

        // The group type, bundle and permissions will have to be set on the new
        // role.
        $og_role->setGroupType($entity_type)->shouldBeCalled();
        $og_role->setGroupBundle($bundle)->shouldBeCalled();
        return $og_role->reveal();
      })
      ->shouldBeCalled();

    // The role is expected to be saved.
    $og_role->save()
      ->willReturn(1)
      ->shouldBeCalled();
  }

  /**
   * Returns the expected properties of the default role with the given name.
   *
   * @param string $role_name
   *   The name of the default role for which to return the properties.
   *
   * @return array
   *   The default properties.
   */
  protected function getDefaultRoleProperties($role_name) {
    $role_properties = [
      OgRoleInterface::ANONYMOUS => [
        'role_type' => OgRoleInterface::ROLE_TYPE_REQUIRED,
        'label' => 'Non-member',
        'name' => OgRoleInterface::ANONYMOUS,
      ],
      OgRoleInterface::AUTHENTICATED => [
        'role_type' => OgRoleInterface::ROLE_TYPE_REQUIRED,
        'label' => 'Member',
        'name' => OgRoleInterface::AUTHENTICATED,
      ],
    ];

    return $role_properties[$role_name];
  }

  /**
   * Expected method calls when deleting roles after a group is deleted.
   *
   * @param string $entity_type_id
   *   The entity type for which the roles should be deleted.
   * @param string $bundle_id
   *   The bundle for which the roles should be deleted.
   */
  protected function expectRoleRemoval($entity_type_id, $bundle_id) {
    // It is expected that a call is done to retrieve all roles associated with
    // the group. This will return the 3 default role entities.
    $this->entityTypeManagerProphecy->getStorage('og_role')
      ->willReturn($this->entityStorageProphecy->reveal())
      ->shouldBeCalled();

    $properties = [
      'group_type' => $entity_type_id,
      'group_bundle' => $bundle_id,
    ];
    $this->entityStorageProphecy->loadByProperties($properties)
      ->willReturn([
        $this->ogRoleProphecy->reveal(),
        $this->ogRoleProphecy->reveal(),
        $this->ogRoleProphecy->reveal(),
      ])
      ->shouldBeCalled();

    // It is expected that all roles will be deleted, so three delete() calls
    // will be made.
    $this->ogRoleProphecy->delete()
      ->shouldBeCalledTimes(3);
  }

}<|MERGE_RESOLUTION|>--- conflicted
+++ resolved
@@ -76,19 +76,11 @@
   protected $stateProphecy;
 
   /**
-<<<<<<< HEAD
-   * @var \Drupal\og\Event\DefaultRoleEventInterface|\Prophecy\Prophecy\ObjectProphecy
-   */
-  protected $defaultRoleEventProphecy;
-
-  /**
    * @var \Drupal\og\PermissionManager|\Prophecy\Prophecy\ObjectProphecy
    */
   protected $permissionManagerProphecy;
 
   /**
-=======
->>>>>>> 0f2fef0d
    * {@inheritdoc}
    */
   public function setUp() {
@@ -101,11 +93,7 @@
     $this->eventDispatcherProphecy = $this->prophesize(EventDispatcherInterface::class);
     $this->permissionEventProphecy = $this->prophesize(PermissionEventInterface::class);
     $this->stateProphecy = $this->prophesize(StateInterface::class);
-<<<<<<< HEAD
-    $this->defaultRoleEventProphecy = $this->prophesize(DefaultRoleEvent::class);
     $this->permissionManagerProphecy = $this->prophesize(PermissionManager::class);
-=======
->>>>>>> 0f2fef0d
   }
 
   /**
@@ -283,13 +271,8 @@
       $this->entityTypeManagerProphecy->reveal(),
       $this->entityTypeBundleInfoProphecy->reveal(),
       $this->eventDispatcherProphecy->reveal(),
-<<<<<<< HEAD
-      $this->defaultRoleEventProphecy->reveal(),
       $this->stateProphecy->reveal(),
       $this->permissionManagerProphecy->reveal()
-=======
-      $this->stateProphecy->reveal()
->>>>>>> 0f2fef0d
     );
   }
 
@@ -350,7 +333,6 @@
 
     // It is expected that the role will be created with default properties.
     $this->entityStorageProphecy->create($this->getDefaultRoleProperties($role_name))
-<<<<<<< HEAD
       ->will(function () use ($entity_type, $bundle, $role_name, $og_role, $permission_manager) {
         // It is expected that the OG permissions that need to be populated on
         // the new role will be requested. We are not testing permissions here
@@ -359,9 +341,6 @@
           ->willReturn([])
           ->shouldBeCalled();
 
-=======
-      ->will(function () use ($entity_type, $bundle, $role_name, $permission_event, $og_role) {
->>>>>>> 0f2fef0d
         // For each role that is created it is expected that the role name will
         // be retrieved, so that the role name can be used to filter the
         // permissions.
