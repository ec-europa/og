--- conflicted
+++ resolved
@@ -99,15 +99,9 @@
     $this->nonGroupBundle = Unicode::strtolower($this->randomMachineName());
     $this->membershipTypeBundle = Unicode::strtolower($this->randomMachineName());
 
-<<<<<<< HEAD
-    // Define the bundles as groups.
-    Og::groupManager()->addGroup('node', $this->groupBundle1);
-    Og::groupManager()->addGroup('node', $this->groupBundle2);
-=======
     // Define the entities as groups.
     Og::groupTypeManager()->addGroup('node', $this->groupBundle1);
     Og::groupTypeManager()->addGroup('node', $this->groupBundle2);
->>>>>>> 438869c2
 
     // Create node author user.
     $user = $this->createUser();
