--- conflicted
+++ resolved
@@ -201,11 +201,7 @@
   }
 
   /**
-<<<<<<< HEAD
-   * Element validate handler for the og_target_bundles element.
-=======
    * Form validate handler.
->>>>>>> 6a08a426
    */
   public static function validateTargetBundleElement(array &$form, FormStateInterface $form_state) {
     // If no checkboxes were checked for 'og_target_bundles', store NULL ("all
