--- conflicted
+++ resolved
@@ -119,7 +119,6 @@
     return $this->t('OG @type overview', ['@type' => $type]);
   }
 
-<<<<<<< HEAD
   /**
    * Show all the available admin pages.
    *
@@ -153,7 +152,5 @@
       ],
     ];
   }
-  
-=======
->>>>>>> 561f49b1
+
 }