# Routes for Organic groups UI.

og_ui.admin_index:
  path: '/admin/config/group'
  defaults:
    _controller: '\Drupal\system\Controller\SystemController::systemAdminMenuBlockPage'
    _title: 'Organic groups'
  requirements:
    _permission: 'administer group'

og_ui.settings:
  path: 'admin/config/group/settings'
  defaults:
    _form: '\Drupal\og_ui\Form\AdminSettingsForm'
    _title: 'OG settings'
  requirements:
    _permission: 'administer group'

<<<<<<< HEAD
og_ui.subscribe:
  path: 'group/{entity_type_id}/{entity_id}/subscribe/{field_name}'
  defaults:
    _controller: '\Drupal\og_ui\Controller\SubscriptionController::subscribe'
    _title: 'Join Group'
    field_name: null
  requirements:
    _user_is_logged_in: 'TRUE'

og_ui.unsubscribe:
  path: 'group/{entity_type_id}/{entity_id}/unsubscribe'
  defaults:
    _controller: '\Drupal\og_ui\Controller\SubscriptionController::unsubscribe'
    _title: 'Leave Group'
  requirements:
    _og_ui_user_access_group: 'unsubscribe'
=======
og_ui.roles_permissions_overview:
  path: 'admin/config/group/{type}'
  defaults:
    _controller: '\Drupal\og_ui\Controller\OgUiController::rolesPermissionsOverviewPage'
    _title_callback: '\Drupal\og_ui\Controller\OgUiController::rolesPermissionsOverviewTitleCallback'
  requirements:
    _permission: 'administer group'
    type: '^(roles|permissions)$'

og_ui.roles_form:
  path: 'admin/config/group/roles/{entity_type}/{bundle}'
  defaults:
    _form: '\Drupal\og_ui\Form\OgRolesForm'
    _title: '@todo - create title callback'
  requirements:
    _permission: 'administer group'

og_ui.permissions_form:
  path: 'admin/config/group/permissions/{entity_type}/{bundle}'
  defaults:
    _form: '\Drupal\og_ui\Form\OgPermissionsForm'
    _title: '@todo - create title callback'
  requirements:
    _permission: 'administer group'
>>>>>>> 3131a360
<|MERGE_RESOLUTION|>--- conflicted
+++ resolved
@@ -16,7 +16,6 @@
   requirements:
     _permission: 'administer group'
 
-<<<<<<< HEAD
 og_ui.subscribe:
   path: 'group/{entity_type_id}/{entity_id}/subscribe/{field_name}'
   defaults:
@@ -33,7 +32,7 @@
     _title: 'Leave Group'
   requirements:
     _og_ui_user_access_group: 'unsubscribe'
-=======
+
 og_ui.roles_permissions_overview:
   path: 'admin/config/group/{type}'
   defaults:
@@ -57,5 +56,4 @@
     _form: '\Drupal\og_ui\Form\OgPermissionsForm'
     _title: '@todo - create title callback'
   requirements:
-    _permission: 'administer group'
->>>>>>> 3131a360
+    _permission: 'administer group'