<?php

/**
 * @file
 * Enable users to create and manage groups with roles and permissions.
 */

use Drupal\Core\Access\AccessResult;
use Drupal\Core\Entity\ContentEntityInterface;
use Drupal\Core\Entity\EntityInterface;
use Drupal\Core\Entity\EntityTypeInterface;
use Drupal\Core\Field\BaseFieldDefinition;
use Drupal\Core\Session\AccountInterface;
use Drupal\og\Og;
use Drupal\og\OgGroupAudienceHelper;
use Drupal\user\EntityOwnerInterface;
use Drupal\user\UserInterface;

/**
 * Group default roles and permissions field.
 */
define('OG_DEFAULT_ACCESS_FIELD', 'og_roles_permissions');

/**
 * Implements hook_entity_insert().
 *
 * Subscribe the group manager.
 */
function og_entity_insert(EntityInterface $entity) {
  if (!Og::isGroup($entity->getEntityTypeId(), $entity->bundle())) {
    // Not a group entity.
    return;
  }

  if (!$entity instanceof EntityOwnerInterface) {
    return;
  }

  if (!$entity->getOwner()) {
    // User is anonymous, se we cannot set a membership for them.
    return;
  }

  $membership = Og::createMembership($entity, $entity->getOwner());
  $membership->save();
}

/**
 * Implements hook_entity_predelete().
 */
function og_entity_predelete(EntityInterface $entity) {
  if (Og::isGroup($entity->getEntityTypeId(), $entity->bundle())) {
    // Register orphaned group content for deletion, if this option has been
    // enabled.
    $config = \Drupal::config('og.settings');
    if ($config->get('delete_orphans')) {
      $plugin_id = $config->get('delete_orphans_plugin_id');
      /** @var \Drupal\og\OgDeleteOrphansInterface $plugin */
      $plugin = \Drupal::service('plugin.manager.og.delete_orphans')->createInstance($plugin_id, []);
      $plugin->register($entity);
    }

    // @todo Delete user roles.
    // @see https://github.com/amitaibu/og/issues/175
    // og_delete_user_roles_by_group($entity_type, $entity);
  }
  if ($entity instanceof UserInterface) {
    // @todo Delete memberships when deleting users.
    // @see https://github.com/amitaibu/og/issues/176
  }
}

/**
 * Implements hook_entity_access().
 */
function og_entity_access(EntityInterface $entity, $operation, AccountInterface $account) {
  // We only care about content entities that are groups or group content.
  if (!$entity instanceof ContentEntityInterface) {
    return AccessResult::neutral();
  }

  if ($operation == 'view') {
    return AccessResult::neutral();
  }

  $entity_type_id = $entity->getEntityTypeId();
  $bundle_id = $entity->bundle();

  if (!Og::isGroup($entity_type_id, $bundle_id) && !Og::isGroupContent($entity_type_id, $bundle_id)) {
    return AccessResult::neutral();
  }

  // If the user has permission to administer all groups, allow access.
  if ($account->hasPermission('administer group')) {
    return AccessResult::allowed();
  }

  /** @var \Drupal\Core\Access\AccessResult $access */
  $access = \Drupal::service('og.access')->userAccessEntity($operation, $entity, $account);

  if ($access->isAllowed()) {
    return $access;
  }

  if ($entity_type_id == 'node') {
    $node_access_strict = \Drupal::config('og.settings')->get('node_access_strict');

    // Otherwise, ignore or deny based on whether strict node access is set.
    return AccessResult::forbiddenIf($node_access_strict);
  }

  return AccessResult::forbidden();
}

/**
 * Implements hook_entity_create_access().
 */
function og_entity_create_access(AccountInterface $account, array $context, $bundle) {
  $entity_type_id = $context['entity_type_id'];

  if (!Og::isGroupContent($entity_type_id, $bundle)) {
    // Not a group content.
    return AccessResult::neutral();
  }

  $access_result = AccessResult::allowedIfHasPermission($account, 'administer group');
  if ($access_result->isAllowed()) {
    return $access_result;
  }

  $node_access_strict = \Drupal::config('og.settings')->get('node_access_strict');
  if ($entity_type_id == 'node' && !$node_access_strict && $account->hasPermission("create $bundle content")) {
    // The user has the core permission and strict node access is not set.
    return AccessResult::neutral();
  }

  // We can't check if user has create permissions, as there is no group
  // context. However, we can check if there are any groups the user will be
  // able to select, and if not, we don't allow access but if there are,
  // AccessResult::neutral() will be returned in order to not override other
  // access results.
  // @see \Drupal\og\Plugin\EntityReferenceSelection\OgSelection::buildEntityQuery()
  $required = FALSE;

  $field_definitions = \Drupal::service('entity_field.manager')->getFieldDefinitions($entity_type_id, $bundle);
  foreach ($field_definitions as $field_name => $field_definition) {
    /** @var \Drupal\Core\Field\FieldDefinitionInterface $field_definition */
    if (!OgGroupAudienceHelper::isGroupAudienceField($field_definition)) {
      continue;
    }

    $handler = Og::getSelectionHandler($field_definition);

    if ($handler->getReferenceableEntities()) {
      return AccessResult::neutral();
    }

    // Allow users to create content outside of groups, if none of the
    // audience fields is required.
    $required = $field_definition->isRequired();
  }

  // Otherwise, ignore or deny based on whether strict entity access is set.
  return $required ? AccessResult::forbiddenIf($node_access_strict) : AccessResult::neutral();
}

/**
<<<<<<< HEAD
 * Implements hook_cache_flush().
 */
function og_cache_flush() {
  Og::groupResolverHandler()->updateConfigStorage();
=======
 * Implements hook_entity_bundle_field_info().
 *
 * Add a read only property to group entities as a group flag.
 */
function og_entity_bundle_field_info(EntityTypeInterface $entity_type, $bundle, array $base_field_definitions) {
  if (!Og::isGroup($entity_type->id(), $bundle)) {
    // Not a group type.
    return NULL;
  }

  $fields = [];
  $fields['og_group'] = BaseFieldDefinition::create('og_group')
    ->setLabel(t('OG Group'))
    ->setComputed(TRUE)
    ->setTranslatable(FALSE)
    ->setDefaultValue(TRUE)
    ->setReadOnly(TRUE);

  return $fields;
}

/**
 * Implements hook_entity_bundle_field_info_alter().
 *
 * Set the default field formatter of fields of type OG group.
 */
function og_entity_bundle_field_info_alter(&$fields, EntityTypeInterface $entity_type, $bundle) {
  if (!isset($fields['og_group'])) {
    // No OG group fields.
    return;
  }

  $fields['og_group']->setDisplayOptions('view', [
    'weight' => 0,
    'type' => 'og_group_subscribe',
  ])->setDisplayConfigurable('view', TRUE);
>>>>>>> 39b2518a
}

/**
 * Implements hook_field_formatter_info_alter().
 *
 * Allow OG audience fields to have entity reference formatters.
 */
function og_field_formatter_info_alter(array &$info) {
  foreach (array_keys($info) as $key) {
    if (!in_array('entity_reference', $info[$key]['field_types'])) {
      // Not an entity reference formatter.
      continue;
    }

    $info[$key]['field_types'][] = OgGroupAudienceHelper::GROUP_REFERENCE;
  }
}

/**
 * Implements hook_field_widget_info_alter().
 */
function og_field_widget_info_alter(array &$info) {
  $info['options_buttons']['field_types'][] = OgGroupAudienceHelper::GROUP_REFERENCE;
}

/**
 * Implements hook_entity_type_alter().
 *
 * Add link template to groups. We add it to all the entity types, and later on
 * return the correct access, depending if the bundle is indeed a group and
 * accessible. We do not filter here the entity type by groups, so whenever
 * GroupTypeManager::addGroup is called, it's enough to mark route to be rebuilt
 * via RouteBuilder::setRebuildNeeded.
 */
function og_entity_type_alter(array &$entity_types) {
  /** @var \Drupal\Core\Entity\EntityTypeInterface $entity_type */
  foreach ($entity_types as $entity_type_id => $entity_type) {
    $entity_type->setLinkTemplate('og-admin-routes', "/group/$entity_type_id/{{$entity_type_id}}/admin");
  }
}<|MERGE_RESOLUTION|>--- conflicted
+++ resolved
@@ -165,12 +165,13 @@
 }
 
 /**
-<<<<<<< HEAD
  * Implements hook_cache_flush().
  */
 function og_cache_flush() {
   Og::groupResolverHandler()->updateConfigStorage();
-=======
+}
+
+/**
  * Implements hook_entity_bundle_field_info().
  *
  * Add a read only property to group entities as a group flag.
@@ -207,7 +208,6 @@
     'weight' => 0,
     'type' => 'og_group_subscribe',
   ])->setDisplayConfigurable('view', TRUE);
->>>>>>> 39b2518a
 }
 
 /**
