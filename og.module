<?php

/**
 * @file
 * Enable users to create and manage groups with roles and permissions.
 */

use Drupal\user\UserInterface;
use Drupal\Core\Access\AccessResult;
use Drupal\Core\Entity\ContentEntityInterface;
use Drupal\Core\Entity\EntityInterface;
use Drupal\Core\Field\FieldDefinitionInterface;
use Drupal\Core\Field\FieldItemListInterface;
use Drupal\Core\Session\AccountInterface;
use Drupal\og\Entity\OgMembership;
use Drupal\og\Og;
<<<<<<< HEAD
use Drupal\og\OgAccess;
use Drupal\og\OgContextHandlerInterface;
=======
>>>>>>> 9f6c562c
use Drupal\og\OgGroupAudienceHelper;
use Drupal\og\OgMembershipInterface;
use Drupal\user\EntityOwnerInterface;

/**
 * Group default roles and permissions field.
 */
define('OG_DEFAULT_ACCESS_FIELD', 'og_roles_permissions');

/**
 * Implements hook_entity_insert().
 *
 * Subscribe the group manager.
 */
function og_entity_insert(EntityInterface $entity) {
  if (!Og::isGroup($entity->getEntityTypeId(), $entity->bundle())) {
    // Not a group entity.
    return;
  }

  if (!$entity instanceof EntityOwnerInterface) {
    return;
  }

  if (!$entity->getOwner()) {
    // User is anonymous, se we cannot set a membership for them.
    return;
  }

  $membership = OgMembership::create(['type' => OgMembershipInterface::TYPE_DEFAULT]);
  $membership
    ->setUser($entity->getOwner())
    ->setGroup($entity)
    ->save();
}

/**
 * Implements hook_entity_predelete().
 */
function og_entity_predelete(EntityInterface $entity) {
  if (Og::isGroup($entity->getEntityTypeId(), $entity->bundle())) {
    // Register orphaned group content for deletion, if this option has been
    // enabled.
    $config = \Drupal::config('og.settings');
    if ($config->get('delete_orphans')) {
      $plugin_id = $config->get('delete_orphans_plugin_id');
      /** @var \Drupal\og\OgDeleteOrphansInterface $plugin */
      $plugin = \Drupal::service('plugin.manager.og.delete_orphans')->createInstance($plugin_id, []);
      $plugin->register($entity);
    }

    // @todo Delete user roles.
    // @see https://github.com/amitaibu/og/issues/175
    // og_delete_user_roles_by_group($entity_type, $entity);
  }
  if ($entity instanceof UserInterface) {
    // @todo Delete memberships when deleting users.
    // @see https://github.com/amitaibu/og/issues/176
  }
}

/**
 * Implements hook_entity_field_access().
 *
 * Hide group-audience fields from user's edit profile for non-privileged users.
 */
function og_entity_field_access($operation, FieldDefinitionInterface $field_definition, AccountInterface $account, FieldItemListInterface $items = NULL) {
  // Check if we are editing the user entity.
  if ($field_definition->getTargetEntityTypeId() !== 'user') {
    return AccessResult::neutral();
  }

  if ($operation !== 'edit') {
    return AccessResult::neutral();
  }

  // User is anonymous, and user register might try to add the group-audience
  // field.
  if ($account->isAnonymous()) {
    return AccessResult::neutral();
  }

  if (!OgGroupAudienceHelper::isGroupAudienceField($field_definition)) {
    return AccessResult::neutral();
  }

  if ($field_definition->getSetting('access_override')) {
    return AccessResult::neutral();
  }

  return $account->hasPermission('administer group') ? AccessResult::allowed() : AccessResult::forbidden();
}

/**
 * Implements hook_entity_access().
 */
function og_entity_access(EntityInterface $entity, $operation, AccountInterface $account) {
  // We only care about content entities that are groups or group content.
  if (!$entity instanceof ContentEntityInterface) {
    return AccessResult::neutral();
  }

  if ($operation == 'view') {
    return AccessResult::neutral();
  }

  $entity_type_id = $entity->getEntityTypeId();
  $bundle_id = $entity->bundle();

  if (!Og::isGroup($entity_type_id, $bundle_id) && !Og::isGroupContent($entity_type_id, $bundle_id)) {
    return AccessResult::neutral();
  }

  // If the user has permission to administer all groups, allow access.
  if ($account->hasPermission('administer group')) {
    return AccessResult::allowed();
  }

  /** @var \Drupal\Core\Access\AccessResult $access */
  $access = \Drupal::service('og.access')->userAccessEntity($operation, $entity, $account);

  if ($access->isAllowed()) {
    return $access;
  }

  if ($entity_type_id == 'node') {
    $node_access_strict = \Drupal::config('og.settings')->get('node_access_strict');

    // Otherwise, ignore or deny based on whether strict node access is set.
    return AccessResult::forbiddenIf($node_access_strict);
  }

  return AccessResult::forbidden();
}

/**
 * Implements hook_entity_create_access().
 */
function og_entity_create_access(AccountInterface $account, array $context, $bundle) {
  $entity_type_id = $context['entity_type_id'];

  if (!Og::isGroupContent($entity_type_id, $bundle)) {
    // Not a group content.
    return AccessResult::neutral();
  }

  $access_result = AccessResult::allowedIfHasPermission($account, 'administer group');
  if ($access_result->isAllowed()) {
    return $access_result;
  }

  if ($entity_type_id == 'node') {
    $node_access_strict = \Drupal::config('og.settings')->get('node_access_strict');

    if (!$node_access_strict && $account->hasPermission("create $bundle content")) {
      // The user has the core permission and strict node access is not set.
      return AccessResult::neutral();
    }
  }

  // We can't check if user has create permissions, as there is no group
  // context. However, we can check if there are any groups the user will be
  // able to select, and if not, we don't allow access but if there are,
  // AccessResult::neutral() will be returned in order to not override other
  // access results.
  // @see \Drupal\og\Plugin\EntityReferenceSelection\OgSelection::buildEntityQuery()
  $required = FALSE;

  $field_definitions = \Drupal::service('entity_field.manager')->getFieldDefinitions($entity_type_id, $bundle);
  foreach ($field_definitions as $field_name => $field_definition) {
    /** @var \Drupal\Core\Field\FieldDefinitionInterface $field_definition */
    if (!OgGroupAudienceHelper::isGroupAudienceField($field_definition)) {
      continue;
    }

    $handler = Og::getSelectionHandler($field_definition);

    if ($handler->getReferenceableEntities()) {
      return Accessresult::neutral();
    }

    // Allow users to create content outside of groups, if none of the
    // audience fields is required.
    $required = $field_definition->isRequired();
  }

  // Otherwise, ignore or deny based on whether strict entity access is set.
  return $required ? AccessResult::forbiddenIf($node_access_strict) : AccessResult::neutral();
}

/**
<<<<<<< HEAD
 * Implements hook_cache_flush().
 */
function og_cache_flush() {
  Og::contextHandler()->updateConfigStorage();
}

/**
 * Implements hook_help().
 */
function _og_help($path, $arg) {
  switch ($path) {
    case 'admin/help#og':
      $path = drupal_get_path('module', 'og');
      $output  = '<p>' . t("Read the <a href='@url'>README.txt</a> file in the Organic groups module directory.", array('@url' => "/$path/README.txt")) . '</p>';
      $output .= '<p>' . t("Information about Organic Groups can also be found on the module's<a href='@og'>documentation page</a>.", array('@og' => 'http://drupal.org/documentation/modules/og')) . '</p>';
      return $output;
  }
}

/**
 * Implements hook_modules_uninstalled().
 */
function _og_modules_uninstalled($modules) {
  // Delete module's permissions.
  og_permissions_delete_by_module($modules);
}

/**
 * Implements hook_field_create_instance().
 *
 * - Create default OG roles per entity-type and bundle.
 * - Create a group audience field on the user's entity, referencing the first
 *   group defined.
 *
 * todo: Change to hook_entity_create().
 */
function _og_field_create_instance($instance) {
  if ($instance['field_name'] != OG_GROUP_FIELD) {
    return;
  }

  // Create default roles per entity-type per bundle.
  og_roles_override($instance['entity_type'], $instance['bundle'], 0);

  // Check if we need to add a group audience on the user's entity.
  // We add a different field, so each field can be set differently.
  $entity_type = $instance['entity_type'];
  $bundle = $instance['bundle'];
  foreach (array_keys(OgGroupAudienceHelper::getAllGroupAudienceFields('user', 'user')) as $field_name) {
    $field = field_info_field($field_name);

    if ($field['settings']['target_type'] == $entity_type  && empty($field['settings']['handler_settings']['target_bundles'])) {
      return;
    }

    if ($field['settings']['target_type'] == $entity_type && in_array($bundle, $field['settings']['handler_settings']['target_bundles'])) {
      return;
    }
  }

  // If we reached here, it means we need to create a field.
  // Pick an unused name.
  $field_name = substr("og_user_$entity_type", 0, 32);
  $i = 1;
  while (field_info_field($field_name)) {
    $field_name = substr("og_user_$entity_type", 0, 32 - strlen($i)) . $i;
    ++$i;
  }

  $og_field = og_fields_info(OG::$AUDIENCE_FIELD);
  $og_field['field']['settings']['target_type'] = $entity_type;
  $og_field['instance']['label'] = t('Group membership');

  // If the user entity type has multiple bundles, make sure to attach a field
  // instance to all of them.
  $entity_info = entity_get_info('user');
  foreach (array_keys($entity_info['bundles']) as $user_bundle) {
    og_create_field($field_name, 'user', $user_bundle, $og_field);
  }
}

/**
 * Implements field_delete_instance().
 *
 * - Invalidate OG's static cache if a group-audience field is deleted.
 * - Delete the default OG roles per entity-type and bundle.
 *
 * todo: change to hook_entity_delete().
 */
function _og_field_delete_instance($instance) {
  if (og_is_group_audience_field($instance['field_name'])) {
    og_invalidate_cache();
  }

  if ($instance['field_name'] != OG_GROUP_FIELD) {
    return;
  }

  // Get the per-bundle roles.
  $roles = og_roles($instance['entity_type'], $instance['bundle']);
  foreach ($roles as $rid => $name) {
    og_role_delete($rid);
  }
}

/**
 * Implements hook_field_attach_form().
 */
function _og_field_attach_form($entity_type, $entity, &$form, &$form_state, $langcode) {
  list(,, $bundle) = entity_extract_ids($entity_type, $entity);

  if (OgGroupAudienceHelper::getAllGroupAudienceFields($entity_type, $bundle)) {
    $form['#validate'][] = 'og_form_group_reference_validate';
  }

  if ($entity_type == 'user' || !og_is_group_type($entity_type, $bundle)) {
    return;
  }
  $form['#validate'][] = 'og_form_group_manager_validate';
}

/**
 * Validate handler; Make sure group-only content permissions are honored.
 *
 * If a user does not have site-wide node permissions, throw an error if they
 * try to post site-wide instead of within a group.
 *
 * Note: This function _does not check group -access- just if a group has been
 * Selected.
 */
function _og_form_group_reference_validate($form, &$form_state) {
  global $user;
  $entity_type = $form['#entity_type'];
  if (empty($form_state[$entity_type])) {
    // We are inside field settings page.
    return;
  }

  $account = user_load($user->uid);
  $bundle = $form['#bundle'];
  $entity = $form['#entity'];
  list($id) = entity_extract_ids($entity_type, $entity);

  $op = empty($id) ? 'create' : 'update';

  if ($entity_type == 'node') {
    $node = empty($id) ? $bundle : $entity;
    // We call node_node_access() directly as we just want to check the
    // permissions using user_acces().
    if (node_node_access($node, $op, $account)) {
      // User has site-wide permissions to create or edit the node.
      return;
    }
  }
  elseif (entity_access($op, $entity_type, $entity, $account)) {
    // User has site-wide permissions to create or edit the entity.
    return;
  }

  foreach (array_keys(OgGroupAudienceHelper::getAllGroupAudienceFields($entity_type, $bundle)) as $field_name) {
    // If there is at least one group selected, return.
    if (!empty($form_state['values'][$field_name][LANGUAGE_NONE])) {
      return;
    }
  }

  // No group selected, throw an error.
  form_set_error('og', t('You must select one or more groups for this content.'));
}


/**
 * Implements hook_field_formatter_info_alter()
=======
 * Implements hook_field_formatter_info_alter().
>>>>>>> 9f6c562c
 *
 * Allow OG audience fields to have entity reference formatters.
 */
function og_field_formatter_info_alter(array &$info) {
  foreach (array_keys($info) as $key) {
    if (!in_array('entity_reference', $info[$key]['field_types'])) {
      // Not an entity reference formatter.
      continue;
    }

    $info[$key]['field_types'][] = OgGroupAudienceHelper::USER_TO_GROUP_REFERENCE_FIELD_TYPE;
    $info[$key]['field_types'][] = OgGroupAudienceHelper::NON_USER_TO_GROUP_REFERENCE_FIELD_TYPE;
  }
}<|MERGE_RESOLUTION|>--- conflicted
+++ resolved
@@ -14,11 +14,6 @@
 use Drupal\Core\Session\AccountInterface;
 use Drupal\og\Entity\OgMembership;
 use Drupal\og\Og;
-<<<<<<< HEAD
-use Drupal\og\OgAccess;
-use Drupal\og\OgContextHandlerInterface;
-=======
->>>>>>> 9f6c562c
 use Drupal\og\OgGroupAudienceHelper;
 use Drupal\og\OgMembershipInterface;
 use Drupal\user\EntityOwnerInterface;
@@ -210,7 +205,6 @@
 }
 
 /**
-<<<<<<< HEAD
  * Implements hook_cache_flush().
  */
 function og_cache_flush() {
@@ -218,175 +212,7 @@
 }
 
 /**
- * Implements hook_help().
- */
-function _og_help($path, $arg) {
-  switch ($path) {
-    case 'admin/help#og':
-      $path = drupal_get_path('module', 'og');
-      $output  = '<p>' . t("Read the <a href='@url'>README.txt</a> file in the Organic groups module directory.", array('@url' => "/$path/README.txt")) . '</p>';
-      $output .= '<p>' . t("Information about Organic Groups can also be found on the module's<a href='@og'>documentation page</a>.", array('@og' => 'http://drupal.org/documentation/modules/og')) . '</p>';
-      return $output;
-  }
-}
-
-/**
- * Implements hook_modules_uninstalled().
- */
-function _og_modules_uninstalled($modules) {
-  // Delete module's permissions.
-  og_permissions_delete_by_module($modules);
-}
-
-/**
- * Implements hook_field_create_instance().
- *
- * - Create default OG roles per entity-type and bundle.
- * - Create a group audience field on the user's entity, referencing the first
- *   group defined.
- *
- * todo: Change to hook_entity_create().
- */
-function _og_field_create_instance($instance) {
-  if ($instance['field_name'] != OG_GROUP_FIELD) {
-    return;
-  }
-
-  // Create default roles per entity-type per bundle.
-  og_roles_override($instance['entity_type'], $instance['bundle'], 0);
-
-  // Check if we need to add a group audience on the user's entity.
-  // We add a different field, so each field can be set differently.
-  $entity_type = $instance['entity_type'];
-  $bundle = $instance['bundle'];
-  foreach (array_keys(OgGroupAudienceHelper::getAllGroupAudienceFields('user', 'user')) as $field_name) {
-    $field = field_info_field($field_name);
-
-    if ($field['settings']['target_type'] == $entity_type  && empty($field['settings']['handler_settings']['target_bundles'])) {
-      return;
-    }
-
-    if ($field['settings']['target_type'] == $entity_type && in_array($bundle, $field['settings']['handler_settings']['target_bundles'])) {
-      return;
-    }
-  }
-
-  // If we reached here, it means we need to create a field.
-  // Pick an unused name.
-  $field_name = substr("og_user_$entity_type", 0, 32);
-  $i = 1;
-  while (field_info_field($field_name)) {
-    $field_name = substr("og_user_$entity_type", 0, 32 - strlen($i)) . $i;
-    ++$i;
-  }
-
-  $og_field = og_fields_info(OG::$AUDIENCE_FIELD);
-  $og_field['field']['settings']['target_type'] = $entity_type;
-  $og_field['instance']['label'] = t('Group membership');
-
-  // If the user entity type has multiple bundles, make sure to attach a field
-  // instance to all of them.
-  $entity_info = entity_get_info('user');
-  foreach (array_keys($entity_info['bundles']) as $user_bundle) {
-    og_create_field($field_name, 'user', $user_bundle, $og_field);
-  }
-}
-
-/**
- * Implements field_delete_instance().
- *
- * - Invalidate OG's static cache if a group-audience field is deleted.
- * - Delete the default OG roles per entity-type and bundle.
- *
- * todo: change to hook_entity_delete().
- */
-function _og_field_delete_instance($instance) {
-  if (og_is_group_audience_field($instance['field_name'])) {
-    og_invalidate_cache();
-  }
-
-  if ($instance['field_name'] != OG_GROUP_FIELD) {
-    return;
-  }
-
-  // Get the per-bundle roles.
-  $roles = og_roles($instance['entity_type'], $instance['bundle']);
-  foreach ($roles as $rid => $name) {
-    og_role_delete($rid);
-  }
-}
-
-/**
- * Implements hook_field_attach_form().
- */
-function _og_field_attach_form($entity_type, $entity, &$form, &$form_state, $langcode) {
-  list(,, $bundle) = entity_extract_ids($entity_type, $entity);
-
-  if (OgGroupAudienceHelper::getAllGroupAudienceFields($entity_type, $bundle)) {
-    $form['#validate'][] = 'og_form_group_reference_validate';
-  }
-
-  if ($entity_type == 'user' || !og_is_group_type($entity_type, $bundle)) {
-    return;
-  }
-  $form['#validate'][] = 'og_form_group_manager_validate';
-}
-
-/**
- * Validate handler; Make sure group-only content permissions are honored.
- *
- * If a user does not have site-wide node permissions, throw an error if they
- * try to post site-wide instead of within a group.
- *
- * Note: This function _does not check group -access- just if a group has been
- * Selected.
- */
-function _og_form_group_reference_validate($form, &$form_state) {
-  global $user;
-  $entity_type = $form['#entity_type'];
-  if (empty($form_state[$entity_type])) {
-    // We are inside field settings page.
-    return;
-  }
-
-  $account = user_load($user->uid);
-  $bundle = $form['#bundle'];
-  $entity = $form['#entity'];
-  list($id) = entity_extract_ids($entity_type, $entity);
-
-  $op = empty($id) ? 'create' : 'update';
-
-  if ($entity_type == 'node') {
-    $node = empty($id) ? $bundle : $entity;
-    // We call node_node_access() directly as we just want to check the
-    // permissions using user_acces().
-    if (node_node_access($node, $op, $account)) {
-      // User has site-wide permissions to create or edit the node.
-      return;
-    }
-  }
-  elseif (entity_access($op, $entity_type, $entity, $account)) {
-    // User has site-wide permissions to create or edit the entity.
-    return;
-  }
-
-  foreach (array_keys(OgGroupAudienceHelper::getAllGroupAudienceFields($entity_type, $bundle)) as $field_name) {
-    // If there is at least one group selected, return.
-    if (!empty($form_state['values'][$field_name][LANGUAGE_NONE])) {
-      return;
-    }
-  }
-
-  // No group selected, throw an error.
-  form_set_error('og', t('You must select one or more groups for this content.'));
-}
-
-
-/**
- * Implements hook_field_formatter_info_alter()
-=======
  * Implements hook_field_formatter_info_alter().
->>>>>>> 9f6c562c
  *
  * Allow OG audience fields to have entity reference formatters.
  */
