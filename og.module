<?php

/**
 * @file
 * Enable users to create and manage groups with roles and permissions.
 */

use Drupal\user\UserInterface;
use Drupal\Core\Access\AccessResult;
use Drupal\Core\Entity\ContentEntityInterface;
use Drupal\Core\Entity\EntityInterface;
<<<<<<< HEAD
use Drupal\Core\Entity\EntityTypeInterface;
use Drupal\Core\Field\BaseFieldDefinition;
=======
use Drupal\Core\Field\FieldDefinitionInterface;
use Drupal\Core\Field\FieldItemListInterface;
>>>>>>> fa45416e
use Drupal\Core\Session\AccountInterface;
use Drupal\og\Entity\OgMembership;
use Drupal\og\Og;
use Drupal\og\OgGroupAudienceHelper;
use Drupal\og\OgMembershipInterface;
use Drupal\user\EntityOwnerInterface;

/**
 * Group default roles and permissions field.
 */
define('OG_DEFAULT_ACCESS_FIELD', 'og_roles_permissions');

/**
 * Implements hook_entity_insert().
 *
 * Subscribe the group manager.
 */
function og_entity_insert(EntityInterface $entity) {
  if (!Og::isGroup($entity->getEntityTypeId(), $entity->bundle())) {
    // Not a group entity.
    return;
  }

  if (!$entity instanceof EntityOwnerInterface) {
    return;
  }

  if (!$entity->getOwner()) {
    // User is anonymous, se we cannot set a membership for them.
    return;
  }

  $membership = Og::createMembership($entity, $entity->getOwner());
  $membership->save();
}

/**
 * Implements hook_entity_predelete().
 */
function og_entity_predelete(EntityInterface $entity) {
  if (Og::isGroup($entity->getEntityTypeId(), $entity->bundle())) {
    // Register orphaned group content for deletion, if this option has been
    // enabled.
    $config = \Drupal::config('og.settings');
    if ($config->get('delete_orphans')) {
      $plugin_id = $config->get('delete_orphans_plugin_id');
      /** @var \Drupal\og\OgDeleteOrphansInterface $plugin */
      $plugin = \Drupal::service('plugin.manager.og.delete_orphans')->createInstance($plugin_id, []);
      $plugin->register($entity);
    }

    // @todo Delete user roles.
    // @see https://github.com/amitaibu/og/issues/175
    // og_delete_user_roles_by_group($entity_type, $entity);
  }
  if ($entity instanceof UserInterface) {
    // @todo Delete memberships when deleting users.
    // @see https://github.com/amitaibu/og/issues/176
  }
}

/**
 * Implements hook_entity_access().
 */
function og_entity_access(EntityInterface $entity, $operation, AccountInterface $account) {
  // We only care about content entities that are groups or group content.
  if (!$entity instanceof ContentEntityInterface) {
    return AccessResult::neutral();
  }

  if ($operation == 'view') {
    return AccessResult::neutral();
  }

  $entity_type_id = $entity->getEntityTypeId();
  $bundle_id = $entity->bundle();

  if (!Og::isGroup($entity_type_id, $bundle_id) && !Og::isGroupContent($entity_type_id, $bundle_id)) {
    return AccessResult::neutral();
  }

  // If the user has permission to administer all groups, allow access.
  if ($account->hasPermission('administer group')) {
    return AccessResult::allowed();
  }

  /** @var \Drupal\Core\Access\AccessResult $access */
  $access = \Drupal::service('og.access')->userAccessEntity($operation, $entity, $account);

  if ($access->isAllowed()) {
    return $access;
  }

  if ($entity_type_id == 'node') {
    $node_access_strict = \Drupal::config('og.settings')->get('node_access_strict');

    // Otherwise, ignore or deny based on whether strict node access is set.
    return AccessResult::forbiddenIf($node_access_strict);
  }

  return AccessResult::forbidden();
}

/**
 * Implements hook_entity_create_access().
 */
function og_entity_create_access(AccountInterface $account, array $context, $bundle) {
  $entity_type_id = $context['entity_type_id'];

  if (!Og::isGroupContent($entity_type_id, $bundle)) {
    // Not a group content.
    return AccessResult::neutral();
  }

  $access_result = AccessResult::allowedIfHasPermission($account, 'administer group');
  if ($access_result->isAllowed()) {
    return $access_result;
  }

  if ($entity_type_id == 'node') {
    $node_access_strict = \Drupal::config('og.settings')->get('node_access_strict');

    if (!$node_access_strict && $account->hasPermission("create $bundle content")) {
      // The user has the core permission and strict node access is not set.
      return AccessResult::neutral();
    }
  }

  // We can't check if user has create permissions, as there is no group
  // context. However, we can check if there are any groups the user will be
  // able to select, and if not, we don't allow access but if there are,
  // AccessResult::neutral() will be returned in order to not override other
  // access results.
  // @see \Drupal\og\Plugin\EntityReferenceSelection\OgSelection::buildEntityQuery()
  $required = FALSE;

  $field_definitions = \Drupal::service('entity_field.manager')->getFieldDefinitions($entity_type_id, $bundle);
  foreach ($field_definitions as $field_name => $field_definition) {
    /** @var \Drupal\Core\Field\FieldDefinitionInterface $field_definition */
    if (!OgGroupAudienceHelper::isGroupAudienceField($field_definition)) {
      continue;
    }

    $handler = Og::getSelectionHandler($field_definition);

    if ($handler->getReferenceableEntities()) {
      return Accessresult::neutral();
    }

    // Allow users to create content outside of groups, if none of the
    // audience fields is required.
    $required = $field_definition->isRequired();
  }

  // Otherwise, ignore or deny based on whether strict entity access is set.
  return $required ? AccessResult::forbiddenIf($node_access_strict) : AccessResult::neutral();
}

/**
<<<<<<< HEAD
 *
 * Implements hook_entity_bundle_field_info().
 *
 * Add a read only property to group entities as a group flag.
 */
function og_entity_bundle_field_info(EntityTypeInterface $entity_type, $bundle, array $base_field_definitions) {
  if (!Og::isGroup($entity_type->id(), $bundle)) {
    return NULL;
  }

  $fields = [];

  $fields['og_group'] = BaseFieldDefinition::create('og_group')
    ->setLabel(t('OG Group'))
    ->setComputed(TRUE)
    ->setTranslatable(FALSE)
    ->setDefaultValue(TRUE)
    ->setReadOnly(TRUE);

  return $fields;
}

/**
 * Implements hook_help().
 */
function _og_help($path, $arg) {
  switch ($path) {
    case 'admin/help#og':
      $path = drupal_get_path('module', 'og');
      $output  = '<p>' . t("Read the <a href='@url'>README.txt</a> file in the Organic groups module directory.", array('@url' => "/$path/README.txt")) . '</p>';
      $output .= '<p>' . t("Information about Organic Groups can also be found on the module's<a href='@og'>documentation page</a>.", array('@og' => 'http://drupal.org/documentation/modules/og')) . '</p>';
      return $output;
  }
}

/**
 * Implements hook_modules_uninstalled().
 */
function _og_modules_uninstalled($modules) {
  // Delete module's permissions.
  og_permissions_delete_by_module($modules);
}

/**
 * Implements hook_og_permission().
 */
function _og_og_permission() {
  // Generate standard node permissions for all applicable node types.
  $perms = array();

  $perms['update group'] = array(
    'title' => t('Edit group'),
    'description' => t('Edit the group. Note: This permission controls only node entity type groups.'),
    'default role' => array(OgRoleInterface::ADMINISTRATOR),
  );
  $perms['administer group'] = array(
    'title' => t('Administer group'),
    'description' => t('Manage group members and content in the group.'),
    'default role' => array(OgRoleInterface::ADMINISTRATOR),
    'restrict access' => TRUE,
  );

  foreach (node_permissions_get_configured_types() as $type) {
    $perms = array_merge($perms, og_list_permissions($type));
  }

  return $perms;
}


/**
 * Implements hook_og_default_roles().
 */
function _og_og_default_roles() {
  return array(OgRoleInterface::ADMINISTRATOR);
}

/**
 * Implements hook_field_create_instance().
 *
 * - Create default OG roles per entity-type and bundle.
 * - Create a group audience field on the user's entity, referencing the first
 *   group defined.
 *
 * todo: Change to hook_entity_create().
 */
function _og_field_create_instance($instance) {
  if ($instance['field_name'] != OG_GROUP_FIELD) {
    return;
  }

  // Create default roles per entity-type per bundle.
  og_roles_override($instance['entity_type'], $instance['bundle'], 0);

  // Check if we need to add a group audience on the user's entity.
  // We add a different field, so each field can be set differently.
  $entity_type = $instance['entity_type'];
  $bundle = $instance['bundle'];
  foreach (array_keys(Og::getAllGroupAudienceFields('user', 'user')) as $field_name) {
    $field = field_info_field($field_name);

    if ($field['settings']['target_type'] == $entity_type  && empty($field['settings']['handler_settings']['target_bundles'])) {
      return;
    }

    if ($field['settings']['target_type'] == $entity_type && in_array($bundle, $field['settings']['handler_settings']['target_bundles'])) {
      return;
    }
  }

  // If we reached here, it means we need to create a field.
  // Pick an unused name.
  $field_name = substr("og_user_$entity_type", 0, 32);
  $i = 1;
  while (field_info_field($field_name)) {
    $field_name = substr("og_user_$entity_type", 0, 32 - strlen($i)) . $i;
    ++$i;
  }

  $og_field = og_fields_info(OG::$AUDIENCE_FIELD);
  $og_field['field']['settings']['target_type'] = $entity_type;
  $og_field['instance']['label'] = t('Group membership');

  // If the user entity type has multiple bundles, make sure to attach a field
  // instance to all of them.
  $entity_info = entity_get_info('user');
  foreach (array_keys($entity_info['bundles']) as $user_bundle) {
    og_create_field($field_name, 'user', $user_bundle, $og_field);
  }
}

/**
 * Implements field_delete_instance().
 *
 * - Invalidate OG's static cache if a group-audience field is deleted.
 * - Delete the default OG roles per entity-type and bundle.
 *
 * todo: change to hook_entity_delete().
 */
function _og_field_delete_instance($instance) {
  if (og_is_group_audience_field($instance['field_name'])) {
    og_invalidate_cache();
  }

  if ($instance['field_name'] != OG_GROUP_FIELD) {
    return;
  }

  // Get the per-bundle roles.
  $roles = og_roles($instance['entity_type'], $instance['bundle']);
  foreach ($roles as $rid => $name) {
    og_role_delete($rid);
  }
}

/**
 * Implements hook_field_attach_form().
 */
function _og_field_attach_form($entity_type, $entity, &$form, &$form_state, $langcode) {
  list(,, $bundle) = entity_extract_ids($entity_type, $entity);

  if (Og::getAllGroupAudienceFields($entity_type, $bundle)) {
    $form['#validate'][] = 'og_form_group_reference_validate';
  }

  if ($entity_type == 'user' || !og_is_group_type($entity_type, $bundle)) {
    return;
  }
  $form['#validate'][] = 'og_form_group_manager_validate';
}

/**
 * Validate handler; Make sure group-only content permissions are honored.
 *
 * If a user does not have site-wide node permissions, throw an error if they
 * try to post site-wide instead of within a group.
 *
 * Note: This function _does not check group -access- just if a group has been
 * Selected.
 */
function _og_form_group_reference_validate($form, &$form_state) {
  global $user;
  $entity_type = $form['#entity_type'];
  if (empty($form_state[$entity_type])) {
    // We are inside field settings page.
    return;
  }

  $account = user_load($user->uid);
  $bundle = $form['#bundle'];
  $entity = $form['#entity'];
  list($id) = entity_extract_ids($entity_type, $entity);

  $op = empty($id) ? 'create' : 'update';

  if ($entity_type == 'node') {
    $node = empty($id) ? $bundle : $entity;
    // We call node_node_access() directly as we just want to check the
    // permissions using user_acces().
    if (node_node_access($node, $op, $account)) {
      // User has site-wide permissions to create or edit the node.
      return;
    }
  }
  elseif (entity_access($op, $entity_type, $entity, $account)) {
    // User has site-wide permissions to create or edit the entity.
    return;
  }

  foreach (array_keys(Og::getAllGroupAudienceFields($entity_type, $bundle)) as $field_name) {
    // If there is at least one group selected, return.
    if (!empty($form_state['values'][$field_name][LANGUAGE_NONE])) {
      return;
    }
  }

  // No group selected, throw an error.
  form_set_error('og', t('You must select one or more groups for this content.'));
}

/**
 * Validate handler; Make sure a group can be created.
 *
 * We check if the group manager has a matching group-audience field for the
 * OG membership to be created in.
 */
function _og_form_group_manager_validate($form, &$form_state) {
  $entity_type = $form['#entity_type'];
  $bundle = $form['#bundle'];
  if (empty($form_state[$entity_type])) {
    // We are inside field settings page.
    return;
  }
  $entity = $form_state[$entity_type];
  $langcode = $form_state['values']['language'];

  if (!isset($form_state['values']['uid']) || !isset($entity->uid)) {
    // There is no user ID property on the entity.
    return;
  }

  if (isset($form_state['values'][OG_GROUP_FIELD]) && empty($form_state['values'][OG_GROUP_FIELD][$langcode][0]['value'])) {
    // Not a group.
    return;
  }

  if (!isset($form_state['values'][OG_GROUP_FIELD])) {
    // Field doesn't appear in the form, so it is probably hidden by
    // hook_field_access(). So check the default value of the field.
    $field = field_info_field(OG_GROUP_FIELD);
    $instance = field_info_instance($entity_type, OG_GROUP_FIELD, $bundle);

    $items = field_get_default_value($entity_type, $entity, $field, $instance, $langcode);
    if (empty($items[0]['value'])) {
      // Default value is not a group.
      return;
    }
  }

  if ($entity_type == 'node') {
    // A user might assign the node author by entering a user name in the
    // node form, which we then need to translate to a user ID.
    // However, this happens later on, in node_submit(), so we do a special
    // check for the node entity.
    if (!$account = user_load_by_name($form_state['values']['name'])) {
      // Invalid username.
      return;
    }
  }
  else {
    $account = user_load($form_state['values']['uid']);
  }

  list($id) = entity_extract_ids($entity_type, $entity);

  if ($id && $entity->uid == $account->uid) {
    // The entity's user ID hasn't changed.
    return;
  }

  if ($access = og_get_best_group_audience_field('user', $account, $entity_type, $bundle)) {
    // Matching group audience field found.
    return;
  }

  form_error($form, t("Can't save entity as group, because user @name can't be subscribed to group and become a manager.", array('@name' => format_username($account))));
}

/**
 * Implements hook_entity_update().
 */
function _og_entity_update($entity, $entity_type) {
  if (!og_is_group($entity_type, $entity)) {
    return;
  }

  list($id, $vid, $bundle) = entity_extract_ids($entity_type, $entity);
  if (!empty($entity->uid) && !og_is_member($entity_type, $entity, 'user', $entity->uid)) {
    // Subscribe the group manager, in case the owner changed.
    og_group($entity_type, $id, array('entity' => $entity->uid));
    // Assign roles to group manager.
    $name = 'og_group_manager_default_rids_' . $entity_type . '_' . $bundle;
    if ($rids = variable_get($name)) {
      foreach ($rids as $rid) {
        og_role_grant($entity_type, $id, $entity->uid, $rid);
      }
    }
  }
  $original_entity = $entity->original;
  $property = OG_DEFAULT_ACCESS_FIELD;

  if (!empty($entity->{$property}) && $entity->{$property} != $original_entity->{$property}) {
    if (!og_is_group_default_access($entity_type, $entity)) {
      // Override default roles.
      og_roles_override($entity_type, $bundle, $id);
    }
    else {
      // Delete overridden roles.
      og_delete_user_roles_by_group($entity_type, $entity);
    }
  }
}

/**
 * Implements hook_field_attach_insert().
 */
function _og_field_attach_insert($entity_type, $entity) {
  _og_update_entity_fields($entity_type, $entity);
}

/**
 * Implements hook_field_attach_update().
 */
function _og_field_attach_update($entity_type, $entity) {
  _og_update_entity_fields($entity_type, $entity);
}

/**
 * Update the field values in the entity, to reflect the membership.
=======
 * Implements hook_field_formatter_info_alter().
>>>>>>> fa45416e
 *
 * Allow OG audience fields to have entity reference formatters.
 */
function og_field_formatter_info_alter(array &$info) {
  foreach (array_keys($info) as $key) {
    if (!in_array('entity_reference', $info[$key]['field_types'])) {
      // Not an entity reference formatter.
      continue;
    }

    $info[$key]['field_types'][] = OgGroupAudienceHelper::GROUP_REFERENCE;
  }
}<|MERGE_RESOLUTION|>--- conflicted
+++ resolved
@@ -9,13 +9,10 @@
 use Drupal\Core\Access\AccessResult;
 use Drupal\Core\Entity\ContentEntityInterface;
 use Drupal\Core\Entity\EntityInterface;
-<<<<<<< HEAD
 use Drupal\Core\Entity\EntityTypeInterface;
 use Drupal\Core\Field\BaseFieldDefinition;
-=======
 use Drupal\Core\Field\FieldDefinitionInterface;
 use Drupal\Core\Field\FieldItemListInterface;
->>>>>>> fa45416e
 use Drupal\Core\Session\AccountInterface;
 use Drupal\og\Entity\OgMembership;
 use Drupal\og\Og;
@@ -175,7 +172,6 @@
 }
 
 /**
-<<<<<<< HEAD
  *
  * Implements hook_entity_bundle_field_info().
  *
@@ -199,325 +195,7 @@
 }
 
 /**
- * Implements hook_help().
- */
-function _og_help($path, $arg) {
-  switch ($path) {
-    case 'admin/help#og':
-      $path = drupal_get_path('module', 'og');
-      $output  = '<p>' . t("Read the <a href='@url'>README.txt</a> file in the Organic groups module directory.", array('@url' => "/$path/README.txt")) . '</p>';
-      $output .= '<p>' . t("Information about Organic Groups can also be found on the module's<a href='@og'>documentation page</a>.", array('@og' => 'http://drupal.org/documentation/modules/og')) . '</p>';
-      return $output;
-  }
-}
-
-/**
- * Implements hook_modules_uninstalled().
- */
-function _og_modules_uninstalled($modules) {
-  // Delete module's permissions.
-  og_permissions_delete_by_module($modules);
-}
-
-/**
- * Implements hook_og_permission().
- */
-function _og_og_permission() {
-  // Generate standard node permissions for all applicable node types.
-  $perms = array();
-
-  $perms['update group'] = array(
-    'title' => t('Edit group'),
-    'description' => t('Edit the group. Note: This permission controls only node entity type groups.'),
-    'default role' => array(OgRoleInterface::ADMINISTRATOR),
-  );
-  $perms['administer group'] = array(
-    'title' => t('Administer group'),
-    'description' => t('Manage group members and content in the group.'),
-    'default role' => array(OgRoleInterface::ADMINISTRATOR),
-    'restrict access' => TRUE,
-  );
-
-  foreach (node_permissions_get_configured_types() as $type) {
-    $perms = array_merge($perms, og_list_permissions($type));
-  }
-
-  return $perms;
-}
-
-
-/**
- * Implements hook_og_default_roles().
- */
-function _og_og_default_roles() {
-  return array(OgRoleInterface::ADMINISTRATOR);
-}
-
-/**
- * Implements hook_field_create_instance().
- *
- * - Create default OG roles per entity-type and bundle.
- * - Create a group audience field on the user's entity, referencing the first
- *   group defined.
- *
- * todo: Change to hook_entity_create().
- */
-function _og_field_create_instance($instance) {
-  if ($instance['field_name'] != OG_GROUP_FIELD) {
-    return;
-  }
-
-  // Create default roles per entity-type per bundle.
-  og_roles_override($instance['entity_type'], $instance['bundle'], 0);
-
-  // Check if we need to add a group audience on the user's entity.
-  // We add a different field, so each field can be set differently.
-  $entity_type = $instance['entity_type'];
-  $bundle = $instance['bundle'];
-  foreach (array_keys(Og::getAllGroupAudienceFields('user', 'user')) as $field_name) {
-    $field = field_info_field($field_name);
-
-    if ($field['settings']['target_type'] == $entity_type  && empty($field['settings']['handler_settings']['target_bundles'])) {
-      return;
-    }
-
-    if ($field['settings']['target_type'] == $entity_type && in_array($bundle, $field['settings']['handler_settings']['target_bundles'])) {
-      return;
-    }
-  }
-
-  // If we reached here, it means we need to create a field.
-  // Pick an unused name.
-  $field_name = substr("og_user_$entity_type", 0, 32);
-  $i = 1;
-  while (field_info_field($field_name)) {
-    $field_name = substr("og_user_$entity_type", 0, 32 - strlen($i)) . $i;
-    ++$i;
-  }
-
-  $og_field = og_fields_info(OG::$AUDIENCE_FIELD);
-  $og_field['field']['settings']['target_type'] = $entity_type;
-  $og_field['instance']['label'] = t('Group membership');
-
-  // If the user entity type has multiple bundles, make sure to attach a field
-  // instance to all of them.
-  $entity_info = entity_get_info('user');
-  foreach (array_keys($entity_info['bundles']) as $user_bundle) {
-    og_create_field($field_name, 'user', $user_bundle, $og_field);
-  }
-}
-
-/**
- * Implements field_delete_instance().
- *
- * - Invalidate OG's static cache if a group-audience field is deleted.
- * - Delete the default OG roles per entity-type and bundle.
- *
- * todo: change to hook_entity_delete().
- */
-function _og_field_delete_instance($instance) {
-  if (og_is_group_audience_field($instance['field_name'])) {
-    og_invalidate_cache();
-  }
-
-  if ($instance['field_name'] != OG_GROUP_FIELD) {
-    return;
-  }
-
-  // Get the per-bundle roles.
-  $roles = og_roles($instance['entity_type'], $instance['bundle']);
-  foreach ($roles as $rid => $name) {
-    og_role_delete($rid);
-  }
-}
-
-/**
- * Implements hook_field_attach_form().
- */
-function _og_field_attach_form($entity_type, $entity, &$form, &$form_state, $langcode) {
-  list(,, $bundle) = entity_extract_ids($entity_type, $entity);
-
-  if (Og::getAllGroupAudienceFields($entity_type, $bundle)) {
-    $form['#validate'][] = 'og_form_group_reference_validate';
-  }
-
-  if ($entity_type == 'user' || !og_is_group_type($entity_type, $bundle)) {
-    return;
-  }
-  $form['#validate'][] = 'og_form_group_manager_validate';
-}
-
-/**
- * Validate handler; Make sure group-only content permissions are honored.
- *
- * If a user does not have site-wide node permissions, throw an error if they
- * try to post site-wide instead of within a group.
- *
- * Note: This function _does not check group -access- just if a group has been
- * Selected.
- */
-function _og_form_group_reference_validate($form, &$form_state) {
-  global $user;
-  $entity_type = $form['#entity_type'];
-  if (empty($form_state[$entity_type])) {
-    // We are inside field settings page.
-    return;
-  }
-
-  $account = user_load($user->uid);
-  $bundle = $form['#bundle'];
-  $entity = $form['#entity'];
-  list($id) = entity_extract_ids($entity_type, $entity);
-
-  $op = empty($id) ? 'create' : 'update';
-
-  if ($entity_type == 'node') {
-    $node = empty($id) ? $bundle : $entity;
-    // We call node_node_access() directly as we just want to check the
-    // permissions using user_acces().
-    if (node_node_access($node, $op, $account)) {
-      // User has site-wide permissions to create or edit the node.
-      return;
-    }
-  }
-  elseif (entity_access($op, $entity_type, $entity, $account)) {
-    // User has site-wide permissions to create or edit the entity.
-    return;
-  }
-
-  foreach (array_keys(Og::getAllGroupAudienceFields($entity_type, $bundle)) as $field_name) {
-    // If there is at least one group selected, return.
-    if (!empty($form_state['values'][$field_name][LANGUAGE_NONE])) {
-      return;
-    }
-  }
-
-  // No group selected, throw an error.
-  form_set_error('og', t('You must select one or more groups for this content.'));
-}
-
-/**
- * Validate handler; Make sure a group can be created.
- *
- * We check if the group manager has a matching group-audience field for the
- * OG membership to be created in.
- */
-function _og_form_group_manager_validate($form, &$form_state) {
-  $entity_type = $form['#entity_type'];
-  $bundle = $form['#bundle'];
-  if (empty($form_state[$entity_type])) {
-    // We are inside field settings page.
-    return;
-  }
-  $entity = $form_state[$entity_type];
-  $langcode = $form_state['values']['language'];
-
-  if (!isset($form_state['values']['uid']) || !isset($entity->uid)) {
-    // There is no user ID property on the entity.
-    return;
-  }
-
-  if (isset($form_state['values'][OG_GROUP_FIELD]) && empty($form_state['values'][OG_GROUP_FIELD][$langcode][0]['value'])) {
-    // Not a group.
-    return;
-  }
-
-  if (!isset($form_state['values'][OG_GROUP_FIELD])) {
-    // Field doesn't appear in the form, so it is probably hidden by
-    // hook_field_access(). So check the default value of the field.
-    $field = field_info_field(OG_GROUP_FIELD);
-    $instance = field_info_instance($entity_type, OG_GROUP_FIELD, $bundle);
-
-    $items = field_get_default_value($entity_type, $entity, $field, $instance, $langcode);
-    if (empty($items[0]['value'])) {
-      // Default value is not a group.
-      return;
-    }
-  }
-
-  if ($entity_type == 'node') {
-    // A user might assign the node author by entering a user name in the
-    // node form, which we then need to translate to a user ID.
-    // However, this happens later on, in node_submit(), so we do a special
-    // check for the node entity.
-    if (!$account = user_load_by_name($form_state['values']['name'])) {
-      // Invalid username.
-      return;
-    }
-  }
-  else {
-    $account = user_load($form_state['values']['uid']);
-  }
-
-  list($id) = entity_extract_ids($entity_type, $entity);
-
-  if ($id && $entity->uid == $account->uid) {
-    // The entity's user ID hasn't changed.
-    return;
-  }
-
-  if ($access = og_get_best_group_audience_field('user', $account, $entity_type, $bundle)) {
-    // Matching group audience field found.
-    return;
-  }
-
-  form_error($form, t("Can't save entity as group, because user @name can't be subscribed to group and become a manager.", array('@name' => format_username($account))));
-}
-
-/**
- * Implements hook_entity_update().
- */
-function _og_entity_update($entity, $entity_type) {
-  if (!og_is_group($entity_type, $entity)) {
-    return;
-  }
-
-  list($id, $vid, $bundle) = entity_extract_ids($entity_type, $entity);
-  if (!empty($entity->uid) && !og_is_member($entity_type, $entity, 'user', $entity->uid)) {
-    // Subscribe the group manager, in case the owner changed.
-    og_group($entity_type, $id, array('entity' => $entity->uid));
-    // Assign roles to group manager.
-    $name = 'og_group_manager_default_rids_' . $entity_type . '_' . $bundle;
-    if ($rids = variable_get($name)) {
-      foreach ($rids as $rid) {
-        og_role_grant($entity_type, $id, $entity->uid, $rid);
-      }
-    }
-  }
-  $original_entity = $entity->original;
-  $property = OG_DEFAULT_ACCESS_FIELD;
-
-  if (!empty($entity->{$property}) && $entity->{$property} != $original_entity->{$property}) {
-    if (!og_is_group_default_access($entity_type, $entity)) {
-      // Override default roles.
-      og_roles_override($entity_type, $bundle, $id);
-    }
-    else {
-      // Delete overridden roles.
-      og_delete_user_roles_by_group($entity_type, $entity);
-    }
-  }
-}
-
-/**
- * Implements hook_field_attach_insert().
- */
-function _og_field_attach_insert($entity_type, $entity) {
-  _og_update_entity_fields($entity_type, $entity);
-}
-
-/**
- * Implements hook_field_attach_update().
- */
-function _og_field_attach_update($entity_type, $entity) {
-  _og_update_entity_fields($entity_type, $entity);
-}
-
-/**
- * Update the field values in the entity, to reflect the membership.
-=======
  * Implements hook_field_formatter_info_alter().
->>>>>>> fa45416e
  *
  * Allow OG audience fields to have entity reference formatters.
  */
