<?xml version="1.0"?>
<!-- PHP_CodeSniffer standard for Drupal modules. -->
<!-- See http://pear.php.net/manual/en/package.php.php-codesniffer.annotated-ruleset.php -->
<ruleset name="Drupal Module">
    <description>Drupal coding standard for contributed modules</description>

    <!-- Exclude unsupported file types. -->
    <exclude-pattern>*.gif</exclude-pattern>
    <exclude-pattern>*.less</exclude-pattern>
    <exclude-pattern>*.png</exclude-pattern>

    <!-- Minified files don't have to comply with coding standards. -->
    <exclude-pattern>*.min.css</exclude-pattern>
    <exclude-pattern>*.min.js</exclude-pattern>

    <rule ref="./vendor/drupal/coder/coder_sniffer/Drupal">
        <!-- URLs in deprecation messages point to Github rather than drupal.org. -->
        <exclude name="Drupal.Semantics.FunctionTriggerError.TriggerErrorSeeUrlFormat" />
        <!-- Deprecation versions are allowed to include beta versions. -->
        <exclude name="Drupal.Semantics.FunctionTriggerError.TriggerErrorVersion" />
    </rule>
    <rule ref="./vendor/drupal/coder/coder_sniffer/DrupalPractice">
        <!-- https://github.com/Gizra/og/issues/549 -->
        <exclude name="DrupalPractice.CodeAnalysis.VariableAnalysis.UndefinedVariable" />
        <!-- https://github.com/Gizra/og/issues/550 -->
        <exclude name="DrupalPractice.Constants.GlobalDefine.GlobalConstant" />
        <!-- https://github.com/Gizra/og/issues/544 -->
        <exclude name="DrupalPractice.InfoFiles.NamespacedDependency.NonNamespaced" />
<<<<<<< HEAD
        <!-- https://github.com/Gizra/og/issues/546 -->
        <exclude name="DrupalPractice.Objects.GlobalClass.GlobalClass" />
        <!-- https://github.com/Gizra/og/issues/547 -->
        <exclude name="DrupalPractice.Objects.GlobalDrupal.GlobalDrupal" />
=======
>>>>>>> 2beb2c3f
        <!-- https://github.com/Gizra/og/issues/543 -->
        <exclude name="DrupalPractice.Objects.GlobalFunction.GlobalFunction" />
    </rule>
</ruleset><|MERGE_RESOLUTION|>--- conflicted
+++ resolved
@@ -26,13 +26,10 @@
         <exclude name="DrupalPractice.Constants.GlobalDefine.GlobalConstant" />
         <!-- https://github.com/Gizra/og/issues/544 -->
         <exclude name="DrupalPractice.InfoFiles.NamespacedDependency.NonNamespaced" />
-<<<<<<< HEAD
         <!-- https://github.com/Gizra/og/issues/546 -->
         <exclude name="DrupalPractice.Objects.GlobalClass.GlobalClass" />
         <!-- https://github.com/Gizra/og/issues/547 -->
         <exclude name="DrupalPractice.Objects.GlobalDrupal.GlobalDrupal" />
-=======
->>>>>>> 2beb2c3f
         <!-- https://github.com/Gizra/og/issues/543 -->
         <exclude name="DrupalPractice.Objects.GlobalFunction.GlobalFunction" />
     </rule>
