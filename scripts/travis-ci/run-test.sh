--- conflicted
+++ resolved
@@ -3,7 +3,6 @@
 # Run either PHPUnit tests or PHP_CodeSniffer tests on Travis CI, depending
 # on the passed in parameter.
 
-<<<<<<< HEAD
 mysql_to_ramdisk() {
   echo " > Move MySQL datadir to RAM disk."
   sudo service mysql stop
@@ -11,9 +10,8 @@
   sudo ln -s /var/run/tmpfs /var/lib/mysql
   sudo service mysql start
 }
-=======
+
 TEST_DIRS=($MODULE_DIR/tests $MODULE_DIR/og_ui/tests)
->>>>>>> 10cd3574
 
 case "$1" in
     PHP_CodeSniffer)
