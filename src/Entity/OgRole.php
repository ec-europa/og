--- conflicted
+++ resolved
@@ -170,11 +170,7 @@
   /**
    * {@inheritdoc}
    */
-<<<<<<< HEAD
-  public static function loadRolesByGroupType($group_entity_type_id, $group_bundle_id) {
-=======
   public static function loadByGroupType($group_entity_type_id, $group_bundle_id) {
->>>>>>> 1df1b258
     $properties = [
       'group_type' => $group_entity_type_id,
       'group_bundle' => $group_bundle_id,
@@ -257,11 +253,7 @@
     // The default roles are required. Prevent them from being deleted for as
     // long as the group still exists, unless the group itself is in the process
     // of being removed.
-<<<<<<< HEAD
     if (!$this->parentEntityIsBeingRemoved && $this->isRequired() && $this->groupTypeManager()->isGroup($this->getGroupType(), $this->getGroupBundle())) {
-=======
-    if (!$this->parentEntityIsBeingRemoved && in_array($this->getName(), [self::ANONYMOUS, self::AUTHENTICATED]) && $this->groupTypeManager()->isGroup($this->getGroupType(), $this->getGroupBundle())) {
->>>>>>> 1df1b258
       throw new OgRoleException('The default roles "non-member" and "member" cannot be deleted.');
     }
 
