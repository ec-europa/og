<?php

namespace Drupal\og\Entity;

use Drupal\Core\Entity\ContentEntityBase;
use Drupal\Core\Entity\EntityInterface;
use Drupal\Core\Entity\EntityStorageInterface;
use Drupal\Core\Entity\EntityTypeInterface;
use Drupal\Core\Field\BaseFieldDefinition;
use Drupal\Core\Field\FieldStorageDefinitionInterface;
use Drupal\Core\Session\AccountInterface;
use Drupal\og\Og;
use Drupal\og\OgMembershipInterface;
use Drupal\og\OgRoleInterface;

/**
 * The membership entity that connects a group and a user.
 *
 * When dealing with non-user entities that are group content, that is content
 * that is associated with a group, we do it via an entity reference field that
 * has the default storage. The only information that we hold is that a group
 * content is referencing a group.
 *
 * However, when dealing with the user entity we recognize that we need to
 * special case it. It won't suffice to just hold the reference between the user
 * and the group content as it will be laking crucial information such as: the
 * state of the user's membership in the group (active, pending or blocked), the
 * time the membership was created, the user's OG role in the group, etc.
 *
 * For this meta data we have the fieldable OgMembership entity, that is always
 * connecting between a user and a group. There cannot be an OgMembership entity
 * connecting two non-user entities.
 *
 * Creating such a relation is done for example in the following way:
 *
 * @code
 *  $membership = Og::createMembership($entity, $user);
 *  $membership->save();
 * @endcode
 *
 * Notice how the relation of the user to the group also includes the OG
 * audience field name this association was done by. Like this we are able to
 * express different membership types such as the default membership that comes
 * out of the box, or a "premium membership" that can be for example expired
 * after a certain amount of time (the logic for the expired membership in the
 * example is out of the scope of OG core).
 *
 * Having this field separation is what allows having multiple OG audience
 * fields attached to the user, where each group they are associated with may be
 * a result of different membership types.
 *
 * @ContentEntityType(
 *   id = "og_membership",
 *   label = @Translation("OG membership"),
 *   bundle_label = @Translation("OG membership type"),
 *   module = "og",
 *   base_table = "og_membership",
 *   fieldable = TRUE,
 *   bundle_entity_type = "og_membership_type",
 *   entity_keys = {
 *     "id" = "id",
 *     "bundle" = "type",
 *   },
 *   bundle_keys = {
 *     "bundle" = "type",
 *   },
 *   handlers = {
 *     "views_data" = "Drupal\og\OgMembershipViewsData",
 *     "form" = {
 *       "subscribe" = "Drupal\og\Form\GroupSubscribeForm",
 *       "unsubscribe" = "Drupal\og\Form\GroupUnsubscribeConfirmForm",
 *     },
 *   }
 * )
 */
class OgMembership extends ContentEntityBase implements OgMembershipInterface {

  /**
   * {@inheritdoc}
   */
  public function getCreatedTime() {
    return $this->get('created')->value;
  }

  /**
   * {@inheritdoc}
   */
  public function setCreatedTime($timestamp) {
    $this->set('created', $timestamp);
    return $this;
  }

  /**
   * {@inheritdoc}
   */
  public function getUser() {
    return $this->get('uid')->entity;
  }

  /**
   * {@inheritdoc}
   */
  public function setUser(AccountInterface $user) {
    $this->set('uid', $user->id());
    return $this;
  }

  /**
   * {@inheritdoc}
   */
  public function setGroup(EntityInterface $group) {
    $this->set('entity_type', $group->getEntityTypeId());
    $this->set('entity_id', $group->id());
    return $this;
  }

  /**
   * {@inheritdoc}
   */
  public function getGroupEntityType() {
    return $this->get('entity_type')->value;
  }

  /**
   * {@inheritdoc}
   */
  public function getGroupId() {
    return $this->get('entity_id')->value;
  }

  /**
   * {@inheritdoc}
   */
  public function getGroup() {
    $entity_type = $this->get('entity_type')->value;
    $entity_id = $this->get('entity_id')->value;
    return \Drupal::entityTypeManager()->getStorage($entity_type)->load($entity_id);
  }

  /**
   * {@inheritdoc}
   */
  public function setState($state) {
    $this->set('state', $state);
    return $this;
  }

  /**
   * {@inheritdoc}
   */
  public function getState() {
    return $this->get('state')->value;
  }

  /**
   * {@inheritdoc}
   */
  public function getType() {
    return $this->bundle();
  }

  /**
   * {@inheritdoc}
   */
  public function addRole(OgRole $role) {
    $roles = $this->getRoles();
    $roles[] = $role;

    return $this->setRoles($roles);
  }

  /**
   * {@inheritdoc}
   */
  public function revokeRole(OgRole $role) {
    $roles = $this->getRoles();

    foreach ($roles as $key => $existing_role) {
      if ($existing_role->id() == $role->id()) {
        unset($roles[$key]);

        // We can stop iterating.
        break;
      }
    }

    return $this->setRoles($roles);
  }

  /**
   * {@inheritdoc}
   */
  public function getRoles() {
    // Add the member role.
    $roles[] = Og::getRole($this->getGroupEntityType(), $this->getGroup()->bundle(), OgRoleInterface::AUTHENTICATED);
    $roles = array_merge($roles, $this->get('roles')->referencedEntities());
    return $roles;
  }

  /**
   * {@inheritdoc}
   */
  public function setRoles(array $roles = []) {
    $role_ids = array_map(function (OgRole $role) {
      return $role->id();
    }, $roles);

    $this->set('roles', array_unique($role_ids));

    return $this;
  }

  /**
   * {@inheritdoc}
   */
  public function getRolesIds() {
    return array_map(function (OgRole $role) {
      return $role->id();
    }, $this->getRoles());
  }

  /**
   * {@inheritdoc}
   */
  public function hasPermission($permission) {
    // Blocked users do not have any permissions.
    if ($this->getState() === OgMembershipInterface::STATE_BLOCKED) {
      return FALSE;
    }

    return array_filter($this->getRoles(), function (OgRole $role) use ($permission) {
      return $role->hasPermission($permission);
    });
  }

  /**
   * {@inheritdoc}
   */
  public static function baseFieldDefinitions(EntityTypeInterface $entity_type) {
    $fields = [];

    $fields['id'] = BaseFieldDefinition::create('integer')
      ->setLabel(t('ID'))
      ->setDescription(t("The group membership's unique ID."))
      ->setReadOnly(TRUE)
      ->setSetting('unsigned', TRUE);

    $fields['uuid'] = BaseFieldDefinition::create('uuid')
      ->setLabel(t('UUID'))
      ->setDescription(t('The membership UUID.'))
      ->setReadOnly(TRUE);

    $fields['type'] = BaseFieldDefinition::create('entity_reference')
      ->setLabel(t('Type'))
      ->setDescription(t('The bundle of the membership'))
      ->setSetting('target_type', 'og_membership_type');

    $fields['uid'] = BaseFieldDefinition::create('entity_reference')
      ->setLabel(t('Member User ID'))
      ->setDescription(t('The user ID of the member.'))
      ->setSetting('target_type', 'user');

    $fields['entity_type'] = BaseFieldDefinition::create('string')
      ->setLabel(t('Group entity type'))
      ->setDescription(t('The entity type of the group.'));

    $fields['entity_id'] = BaseFieldDefinition::create('string')
      ->setLabel(t('Group entity id.'))
      ->setDescription(t("The entity ID of the group."));

    $fields['state'] = BaseFieldDefinition::create('string')
      ->setLabel(t('State'))
<<<<<<< HEAD
      ->setDescription(t('The user membership state: active, pending, or blocked.'))
=======
      ->setDescription(t("The state of the group content."))
>>>>>>> 19675fb5
      ->setDefaultValue(OgMembershipInterface::STATE_ACTIVE);

    $fields['roles'] = BaseFieldDefinition::create('entity_reference')
      ->setLabel(t('Roles'))
      ->setDescription(t('The OG roles related to an OG membership entity.'))
      ->setCardinality(FieldStorageDefinitionInterface::CARDINALITY_UNLIMITED)
      ->setSetting('target_type', 'og_role');

    $fields['created'] = BaseFieldDefinition::create('created')
      ->setLabel(t('Create'))
      ->setDescription(t('The Unix timestamp when the group content was created.'));

    $fields['language'] = BaseFieldDefinition::create('language')
      ->setLabel(t('Language'))
      ->setDescription(t('The {languages}.language of this membership.'));

    return $fields;
  }

  /**
   * {@inheritdoc}
   */
  public function preSave(EntityStorageInterface $storage) {
    // Check the value directly rather than using the entity, if there is one.
    // This will watch actual empty values and '0'.
    if (!$this->get('uid')->target_id) {
      // Throw a generic logic exception as this will likely get caught in
      // \Drupal\Core\Entity\Sql\SqlContentEntityStorage::save and turned in an
      // EntityStorageException anyway.
      throw new \LogicException('OG membership can not be created for an empty or anonymous user.');
    }

    if (!$this->get('entity_id')->value) {
      // Group was not set.
      throw new \LogicException('Membership cannot be set for an empty or an unsaved group.');
    }

    if (!$group = $this->getGroup()) {
      throw new \LogicException('A group entity is required for creating a membership.');
    }

    $entity_type_id = $group->getEntityTypeId();
    $bundle = $group->bundle();
    if (!Og::isGroup($entity_type_id, $bundle)) {
      // Group is not valid.
      throw new \LogicException(sprintf('Entity type %s with ID %s is not an OG group.', $entity_type_id, $group->id()));
    }

    parent::preSave($storage);
  }

  /**
   * {@inheritdoc}
   */
  public function save() {
    $result = parent::save();

    // Reset internal cache.
    Og::reset();
    \Drupal::service('og.access')->reset();

    return $result;
  }

  /**
   * {@inheritdoc}
   */
  public static function create(array $values = []) {
    // Use the default membership type by default.
    $values += ['type' => OgMembershipInterface::TYPE_DEFAULT];
    return parent::create($values);
  }

}<|MERGE_RESOLUTION|>--- conflicted
+++ resolved
@@ -270,11 +270,7 @@
 
     $fields['state'] = BaseFieldDefinition::create('string')
       ->setLabel(t('State'))
-<<<<<<< HEAD
       ->setDescription(t('The user membership state: active, pending, or blocked.'))
-=======
-      ->setDescription(t("The state of the group content."))
->>>>>>> 19675fb5
       ->setDefaultValue(OgMembershipInterface::STATE_ACTIVE);
 
     $fields['roles'] = BaseFieldDefinition::create('entity_reference')
