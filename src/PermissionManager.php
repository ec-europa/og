<?php

namespace Drupal\og;

use Drupal\Core\Entity\EntityTypeBundleInfoInterface;
use Drupal\Core\Entity\EntityTypeManagerInterface;
use Drupal\og\Event\PermissionEvent;
use Drupal\og\Event\PermissionEventInterface;
use Symfony\Component\EventDispatcher\EventDispatcherInterface;

/**
 * Manager for OG permissions.
 */
class PermissionManager implements PermissionManagerInterface {

  /**
   * The entity type manager.
   *
   * @var \Drupal\Core\Entity\EntityTypeManagerInterface
   */
  protected $entityTypeManager;

  /**
   * The service providing information about bundles.
   *
   * @var \Drupal\Core\Entity\EntityTypeBundleInfoInterface
   */
  protected $entityTypeBundleInfo;

  /**
   * The event dispatcher.
   *
   * @var \Symfony\Component\EventDispatcher\EventDispatcherInterface
   */
  protected $eventDispatcher;

  /**
   * Constructs a PermissionManager object.
   *
   * @param \Drupal\Core\Entity\EntityTypeManagerInterface $entity_type_manager
   *   The entity type manager.
   * @param \Drupal\Core\Entity\EntityTypeBundleInfoInterface $entity_type_bundle_info
   *   The service providing information about bundles.
   * @param \Symfony\Component\EventDispatcher\EventDispatcherInterface $event_dispatcher
   *   The event dispatcher.
   */
  public function __construct(EntityTypeManagerInterface $entity_type_manager, EntityTypeBundleInfoInterface $entity_type_bundle_info, EventDispatcherInterface $event_dispatcher) {
    $this->entityTypeManager = $entity_type_manager;
    $this->entityTypeBundleInfo = $entity_type_bundle_info;
    $this->eventDispatcher = $event_dispatcher;
  }

  /**
<<<<<<< HEAD
   * Generates the OG permission list for the given group type.
   *
   * @param array $group_content_bundle_ids
   *   An array of group content bundle IDs, keyed by group content entity type
   *   ID.
   *
   * @return array
   *   The list of permissions.
=======
   * {@inheritdoc}
>>>>>>> 0f2fef0d
   *
   * @todo Provide an alter hook.
   * @todo This only returns permissions related to entity operations on group
   *   content. Rename it accordingly and clarify in documentation.
   */
  public function getPermissionList(array $group_content_bundle_ids) {
    $permissions = [];

    foreach ($group_content_bundle_ids as $group_content_entity_type_id => $bundle_ids) {
      foreach ($bundle_ids as $bundle_id) {
        $permissions += $this->generateCrudPermissionList($group_content_entity_type_id, $bundle_id);
      }
    }

    return $permissions;
  }

  /**
   * {@inheritdoc}
   */
  public function generateCrudPermissionList($group_content_entity_type_id, $group_content_bundle_id) {
    $permissions = [];

    $entity_info = $this->entityTypeManager->getDefinition($group_content_entity_type_id);
    $bundle_info = $this->entityTypeBundleInfo->getBundleInfo($group_content_entity_type_id)[$group_content_bundle_id];

    // Build standard list of permissions for this bundle.
    $args = [
      '%bundle' => $bundle_info['label'],
      '@entity' => $entity_info->getPluralLabel(),
    ];
    // @todo This needs to support all entity operations for the given entity
    //    type, not just the standard CRUD operations.
    // @see https://github.com/amitaibu/og/issues/222
    $permissions += [
      "create $group_content_bundle_id $group_content_entity_type_id" => [
        'title' => t('Create %bundle @entity', $args),
      ],
      "update own $group_content_bundle_id $group_content_entity_type_id" => [
        'title' => t('Edit own %bundle @entity', $args),
      ],
      "update any $group_content_bundle_id $group_content_entity_type_id" => [
        'title' => t('Edit any %bundle @entity', $args),
      ],
      "delete own $group_content_bundle_id $group_content_entity_type_id" => [
        'title' => t('Delete own %bundle @entity', $args),
      ],
      "delete any $group_content_bundle_id $group_content_entity_type_id" => [
        'title' => t('Delete any %bundle @entity', $args),
      ],
    ];

    // Add default permissions.
    foreach ($permissions as $key => $value) {
      $permissions[$key]['default role'] = [OgRoleInterface::ADMINISTRATOR];
    }

    return $permissions;
  }

  /**
   * Returns permissions that are enabled by default for the given role.
   *
   * @param string $group_entity_type_id
   *   The entity type ID of the group for which to return permissions.
   * @param string $group_bundle_id
   *   The bundle ID of the group for which to return permissions.
   * @param array $group_content_bundle_ids
   *   The bundle IDs of the group content associated with the group for which
   *   to return permissions, keyed by group content entity type ID.
   * @param string $role_name
   *   Optional default role name to filter the permissions on. If omitted, all
   *   permissions will be returned.
   *
   * @return array
   *   An array of permissions that are enabled by default for the given role.
   */
  public function getDefaultPermissions($group_entity_type_id, $group_bundle_id, array $group_content_bundle_ids, $role_name = NULL) {
    // Populate the default permissions.
    $event = new PermissionEvent($group_entity_type_id, $group_bundle_id, $group_content_bundle_ids);
    $this->eventDispatcher->dispatch(PermissionEventInterface::EVENT_NAME, $event);

    $permissions = $event->getPermissions();
    if (!empty($role_name)) {
      $permissions = array_filter($permissions, function ($permission) use ($role_name) {
        return !empty($permission['default roles']) && in_array($role_name, $permission['default roles']);
      });
    }

    return $permissions;
  }

}<|MERGE_RESOLUTION|>--- conflicted
+++ resolved
@@ -51,18 +51,7 @@
   }
 
   /**
-<<<<<<< HEAD
-   * Generates the OG permission list for the given group type.
-   *
-   * @param array $group_content_bundle_ids
-   *   An array of group content bundle IDs, keyed by group content entity type
-   *   ID.
-   *
-   * @return array
-   *   The list of permissions.
-=======
    * {@inheritdoc}
->>>>>>> 0f2fef0d
    *
    * @todo Provide an alter hook.
    * @todo This only returns permissions related to entity operations on group
