--- conflicted
+++ resolved
@@ -43,16 +43,10 @@
   public function getDefaultGroupPermissions($group_entity_type_id, $group_bundle_id, $role_name = NULL) {
     $permissions = $this->getDefaultPermissions($group_entity_type_id, $group_bundle_id, [], $role_name);
 
-<<<<<<< HEAD
-    foreach ($this->groupManager->getGroupContentBundleIdsByGroupBundle($entity_type_id, $bundle_id) as $group_content_entity_type_id => $group_content_bundle_ids) {
-      foreach ($group_content_bundle_ids as $group_content_bundle_id) {
-        $permissions += $this->getEntityOperationPermissions($group_content_entity_type_id, $group_content_bundle_id);
-=======
     $permissions = array_filter($permissions, function (PermissionInterface $permission) use ($role_name) {
       // Only keep group permissions.
       if (!$permission instanceof GroupPermission) {
         return FALSE;
->>>>>>> a3c7ed20
       }
 
       // Optionally filter on role name.
@@ -65,62 +59,6 @@
   /**
    * {@inheritdoc}
    */
-<<<<<<< HEAD
-  public function getEntityOperationPermissions($group_content_entity_type_id, $group_content_bundle_id, $is_owner = TRUE) {
-    // Check if the bundle is a group content type.
-    if (!Og::isGroupContent($group_content_entity_type_id, $group_content_bundle_id)) {
-      return [];
-    }
-
-    $entity_info = $this->entityTypeManager->getDefinition($group_content_entity_type_id);
-    $bundle_info = $this->entityTypeBundleInfo->getBundleInfo($group_content_entity_type_id)[$group_content_bundle_id];
-
-    // Build standard list of permissions for this bundle.
-    $args = [
-      '%bundle' => $bundle_info['label'],
-      '@entity' => $entity_info->getPluralLabel(),
-    ];
-    // @todo This needs to support all entity operations for the given entity
-    //    type, not just the standard CRUD operations.
-    // @see https://github.com/amitaibu/og/issues/222
-    $permissions = [
-      "create $group_content_bundle_id $group_content_entity_type_id" => [
-        'title' => t('Create %bundle @entity', $args),
-        'operation' => 'create',
-      ],
-      "update any $group_content_bundle_id $group_content_entity_type_id" => [
-        'title' => t('Edit any %bundle @entity', $args),
-        'operation' => 'update',
-      ],
-      "delete any $group_content_bundle_id $group_content_entity_type_id" => [
-        'title' => t('Delete any %bundle @entity', $args),
-        'operation' => 'delete',
-      ],
-    ];
-
-    // Add the permissions for the owner of the entity if needed.
-    if ($is_owner) {
-      $permissions["update own $group_content_bundle_id $group_content_entity_type_id"] = [
-        'title' => t('Edit own %bundle @entity', $args),
-        'operation' => 'update',
-        'ownership' => 'own',
-      ];
-      $permissions["delete own $group_content_bundle_id $group_content_entity_type_id"] = [
-        'title' => t('Delete own %bundle @entity', $args),
-        'operation' => 'delete',
-        'ownership' => 'own',
-      ];
-    }
-
-    foreach ($permissions as &$permission) {
-      // Set the entity type and bundle IDs of the group content to which this
-      // operation applies.
-      $permission['entity type'] = $group_content_entity_type_id;
-      $permission['bundle'] = $group_content_bundle_id;
-      // Enable each permission for the administrator role by default.
-      $permission['default role'] = [OgRoleInterface::ADMINISTRATOR];
-    }
-=======
   public function getDefaultEntityOperationPermissions($group_entity_type_id, $group_bundle_id, array $group_content_bundle_ids, $role_name = NULL) {
     $permissions = $this->getDefaultPermissions($group_entity_type_id, $group_bundle_id, $group_content_bundle_ids, $role_name);
 
@@ -133,7 +71,6 @@
       // Optionally filter on role name.
       return empty($role_name) || (!empty($permission->getDefaultRoles()) && in_array($role_name, $permission->getDefaultRoles()));
     });
->>>>>>> a3c7ed20
 
     return $permissions;
   }
