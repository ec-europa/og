<?php

namespace Drupal\og;

/**
 * Interface for services intended to help managing groups.
 */
interface GroupTypeManagerInterface {

  /**
   * Determines whether an entity type ID and bundle ID are group enabled.
   *
   * @param string $entity_type_id
   *   The entity type name.
   * @param string $bundle
   *   The bundle name.
   *
   * @return bool
   *   TRUE if a bundle is a group.
   */
  public function isGroup($entity_type_id, $bundle);

  /**
   * Checks if the given entity bundle is group content.
   *
   * This is provided as a convenient sister method to ::isGroup(). It is a
   * simple wrapper for OgGroupAudienceHelperInterface::hasGroupAudienceField().
   *
   * @param string $entity_type_id
   *   The entity type ID.
   * @param string $bundle
   *   The bundle name.
   *
   * @return bool
   *   TRUE if the entity bundle is group content.
   */
  public function isGroupContent($entity_type_id, $bundle);

  /**
   * Returns the group of an entity type.
   *
   * @param string $entity_type_id
   *   The entity type name.
   *
   * @return \Drupal\Core\Entity\EntityInterface[]
   *   Array of groups, or an empty array if none found
   */
  public function getGroupBundleIdsByEntityType($entity_type_id);

  /**
<<<<<<< HEAD
=======
   * Get all group bundles keyed by entity type.
   *
   * @return string[][]
   *   An associative array, keyed by entity type, each value an indexed array
   *   of bundle IDs.
   */
  public function getAllGroupBundles($entity_type = NULL);

  /**
>>>>>>> 4f4b101f
   * Returns a list of all group content bundles IDs keyed by entity type.
   *
   * This will return a simple list of group content bundles IDs. If you need
   * information about the relations between groups and group content bundles
   * then use getGroupRelationMap() instead.
   *
   * @return string[][]
   *   An associative array of group content bundle IDs, keyed by entity type
   *   ID.
   *
   * @see \Drupal\og\GroupTypeManagerInterface::getGroupRelationMap()
   */
  public function getAllGroupContentBundleIds();

  /**
   * Returns a list of all group content bundles filtered by entity type.
   *
   * This will return a simple list of group content bundles. If you need
   * information about the relations between groups and group content bundles
   * then use getGroupRelationMap() instead.
   *
   * @param string $entity_type_id
   *   Entity type ID to filter the bundles by.
   *
   * @return string[]
   *   An array of group content bundle IDs.
   *
   * @throws \InvalidArgumentException
   *   Thrown when the passed in entity type ID does not have any group content
   *   bundles defined.
   *
   * @see \Drupal\og\GroupTypeManagerInterface::getGroupRelationMap()
   */
  public function getAllGroupContentBundlesByEntityType($entity_type_id);

  /**
   * Returns all group bundles that are referenced by the given group content.
   *
   * @param string $group_content_entity_type_id
   *   The entity type ID of the group content type for which to return
   *   associated group bundle IDs.
   * @param string $group_content_bundle_id
   *   The bundle ID of the group content type for which to return associated
   *   group bundle IDs.
   *
   * @return string[][]
   *   An array of group bundle IDs, keyed by group entity type ID.
   */
  public function getGroupBundleIdsByGroupContentBundle($group_content_entity_type_id, $group_content_bundle_id);

  /**
   * Returns group content bundles that are referencing the given group content.
   *
   * @param string $group_entity_type_id
   *   The entity type ID of the group type for which to return associated group
   *   content bundle IDs.
   * @param string $group_bundle_id
   *   The bundle ID of the group type for which to return associated group
   *   content bundle IDs.
   *
   * @return string[][]
   *   An array of group content bundle IDs, keyed by group content entity type
   *   ID.
   */
  public function getGroupContentBundleIdsByGroupBundle($group_entity_type_id, $group_bundle_id);

  /**
   * Declares a bundle of an entity type as being an OG group.
   *
   * @param string $entity_type_id
   *   The entity type ID of the bundle to declare as being a group.
   * @param string $bundle_id
   *   The bundle ID of the bundle to declare as being a group.
   *
   * @throws \InvalidArgumentException
   *   Thrown when the given bundle is already a group.
   */
  public function addGroup($entity_type_id, $bundle_id);

  /**
   * Removes an entity type instance as being an OG group.
   */
  public function removeGroup($entity_type_id, $bundle_id);

  /**
   * Resets all locally stored data.
   */
  public function reset();

  /**
   * Resets the cached group map.
   *
   * Call this after adding or removing a group type.
   */
  public function resetGroupMap();

  /**
   * Resets the cached group relation map.
   *
   * Call this after making a change to the relationship between a group type
   * and a group content type.
   */
  public function resetGroupRelationMap();

  /**
   * Returns the group map.
   *
   * @return string[][]
   *   The group map.
   */
  public function getGroupMap();

}<|MERGE_RESOLUTION|>--- conflicted
+++ resolved
@@ -48,18 +48,15 @@
   public function getGroupBundleIdsByEntityType($entity_type_id);
 
   /**
-<<<<<<< HEAD
-=======
    * Get all group bundles keyed by entity type.
    *
-   * @return string[][]
+   * @return array
    *   An associative array, keyed by entity type, each value an indexed array
    *   of bundle IDs.
    */
   public function getAllGroupBundles($entity_type = NULL);
 
   /**
->>>>>>> 4f4b101f
    * Returns a list of all group content bundles IDs keyed by entity type.
    *
    * This will return a simple list of group content bundles IDs. If you need
