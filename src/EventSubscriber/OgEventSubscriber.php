<?php

namespace Drupal\og\EventSubscriber;

use Drupal\Core\Entity\EntityTypeBundleInfoInterface;
use Drupal\Core\Entity\EntityTypeManagerInterface;
<<<<<<< HEAD
use Drupal\field\Entity\FieldConfig;
=======
use Drupal\Core\StringTranslation\StringTranslationTrait;
>>>>>>> 051c083a
use Drupal\og\Event\DefaultRoleEventInterface;
use Drupal\og\Event\GroupCreationEventInterface;
use Drupal\og\Event\PermissionEventInterface;
<<<<<<< HEAD
use Drupal\og\Og;
use Drupal\og\OgGroupAudienceHelper;
=======
use Drupal\og\GroupContentOperationPermission;
use Drupal\og\GroupPermission;
>>>>>>> 051c083a
use Drupal\og\OgRoleInterface;
use Drupal\og\PermissionManagerInterface;
use Symfony\Component\EventDispatcher\EventSubscriberInterface;

/**
 * Event subscribers for Organic Groups.
 */
class OgEventSubscriber implements EventSubscriberInterface {

  use StringTranslationTrait;

  /**
   * The OG permission manager.
   *
   * @var \Drupal\og\PermissionManagerInterface
   */
  protected $permissionManager;

  /**
   * The entity type manager.
   *
   * @var \Drupal\Core\Entity\EntityTypeManagerInterface
   */
  protected $entityTypeManager;

  /**
   * The service providing information about bundles.
   *
   * @var \Drupal\Core\Entity\EntityTypeBundleInfoInterface
   */
  protected $entityTypeBundleInfo;

  /**
   * Constructs an OgEventSubscriber object.
   *
   * @param \Drupal\og\PermissionManagerInterface $permission_manager
   *   The OG permission manager.
   * @param \Drupal\Core\Entity\EntityTypeManagerInterface $entity_type_manager
   *   The entity type manager.
   * @param \Drupal\Core\Entity\EntityTypeBundleInfoInterface $entity_type_bundle_info
   *   The service providing information about bundles.
   */
  public function __construct(PermissionManagerInterface $permission_manager, EntityTypeManagerInterface $entity_type_manager, EntityTypeBundleInfoInterface $entity_type_bundle_info) {
    $this->permissionManager = $permission_manager;
    $this->entityTypeManager = $entity_type_manager;
    $this->entityTypeBundleInfo = $entity_type_bundle_info;
  }

  /**
   * {@inheritdoc}
   */
  public static function getSubscribedEvents() {
    return [
      PermissionEventInterface::EVENT_NAME => [
        // Provide a higher priority for the generic event subscriber so that it
        // can run first and set default values for all supported entity types,
        // which can then be overridden by other subscribers that set module
        // specific permissions.
        ['provideDefaultOgPermissions', 10],
        ['provideDefaultNodePermissions']
      ],
      DefaultRoleEventInterface::EVENT_NAME => [['provideDefaultRoles']],
      GroupCreationEventInterface::EVENT_NAME => [['createUserGroupAudienceField']]
    ];
  }

  /**
   * Provides default OG permissions.
   *
   * @param \Drupal\og\Event\PermissionEventInterface $event
   *   The OG permission event.
   */
  public function provideDefaultOgPermissions(PermissionEventInterface $event) {
    $event->setPermissions([
      new GroupPermission([
        'name' => 'update group',
        'title' => t('Edit group'),
        'description' => t('Edit the group. Note: This permission controls only node entity type groups.'),
        'default roles' => [OgRoleInterface::ADMINISTRATOR],
      ]),
      new GroupPermission([
        'name' => 'administer group',
        'title' => t('Administer group'),
        'description' => t('Manage group members and content in the group.'),
        'default roles' => [OgRoleInterface::ADMINISTRATOR],
        'restrict access' => TRUE,
      ]),
    ]);

    // Add a list of generic CRUD permissions for all group content.
    $group_content_permissions = $this->getDefaultEntityOperationPermissions($event->getGroupContentBundleIds());
    $event->setPermissions($group_content_permissions);
  }

  /**
   * Provides default permissions for the Node entity.
   *
   * @param \Drupal\og\Event\PermissionEventInterface $event
   *   The OG permission event.
   */
  public function provideDefaultNodePermissions(PermissionEventInterface $event) {
    $bundle_ids = $event->getGroupContentBundleIds();

    if (!array_key_exists('node', $bundle_ids)) {
      return;
    }

    $permissions = [];
    $bundle_info = $this->entityTypeBundleInfo->getBundleInfo('node');

    foreach ($bundle_ids['node'] as $bundle_id) {
      $args = ['%type_name' => $bundle_info[$bundle_id]['label']];
      $permission_values = [
        [
          'name' => "create $bundle_id content",
          'title' => $this->t('%type_name: Create new content', $args),
          'operation' => 'create',
        ],
        [
          'name' => "edit own $bundle_id content",
          'title' => $this->t('%type_name: Edit own content', $args),
          'operation' => 'update',
          'owner' => TRUE,
        ],
        [
          'name' => "edit any $bundle_id content",
          'title' => $this->t('%type_name: Edit any content', $args),
          'operation' => 'update',
          'owner' => FALSE,
        ],
        [
          'name' => "delete own $bundle_id content",
          'title' => $this->t('%type_name: Delete own content', $args),
          'operation' => 'delete',
          'owner' => TRUE,
        ],
        [
          'name' => "delete any $bundle_id content",
          'title' => $this->t('%type_name: Delete any content', $args),
          'operation' => 'delete',
          'owner' => FALSE,
        ],
      ];
      foreach ($permission_values as $values) {
        $values += [
          'entity type' => 'node',
          'bundle' => $bundle_id,
        ];
        $permissions[] = new GroupContentOperationPermission($values);
      }
    }

    $event->setPermissions($permissions);
  }

  /**
   * Provides a default role for the group administrator.
   *
   * @param \Drupal\og\Event\DefaultRoleEventInterface $event
   *   The default role event.
   */
  public function provideDefaultRoles(DefaultRoleEventInterface $event) {
    /** @var \Drupal\og\Entity\OgRole $role */
    $role = $this->entityTypeManager->getStorage('og_role')->create([
      'name' => OgRoleInterface::ADMINISTRATOR,
      'label' => 'Administrator',
      'is_admin' => TRUE,
    ]);
    $event->addRole($role);
  }

  /**
<<<<<<< HEAD
   * Upon group creation, add an OG audience field to the user if it doesn't
   * exist.
   *
   * @param GroupCreationEventInterface $event
   *   The created group.
   */
  public function createUserGroupAudienceField(GroupCreationEventInterface $event) {
    $entity_type_id = $event->getEntityTypeId();
    $bundle_id = $event->getBundleId();

    // create a group audience field which will reference to groups from the
    // given entity type ID and attach it to the user.
    $fields = OgGroupAudienceHelper::getAllGroupAudienceFields('user', 'user');

    foreach ($fields as $field) {

      if ($field->getFieldStorageDefinition()->getSetting('target_type') == $entity_type_id) {

        if (!$field->getSetting('handler_settings')['target_bundles']) {
          // The field does not reference to any group bundle.
          return;
        }

        if (in_array($bundle_id, $field->getSetting('handler_settings')['target_bundles'])) {
          // The field doe not handle the current bundle.
          return;
        }
      }
    }

    // If we reached here, it means we need to create a field. Pick an unused
    // name but don't exceed the maximum characters to a field name.
    $field_name = substr("og_user_$entity_type_id", 0, 32);
    $i = 1;
    while (FieldConfig::loadByName($entity_type_id, $bundle_id, $field_name)) {
      $field_name = substr("og_user_$entity_type_id", 0, 32 - strlen($i)) . $i;
      ++$i;
    }

    $user_bundles = \Drupal::entityTypeManager()->getDefinition('user')->getKey('bundle') ?: ['user'];

    $settings = [
      'field_name' => $field_name,
      'field_storage_config' => [
        'settings' => [
          'target_type' => $entity_type_id,
        ],
      ],
      'field_config' => [
        'settings' => [
          'handler_settings' => [
            'target_bundles' => [$bundle_id => $bundle_id],
          ],
        ],
      ],
    ];

    foreach ($user_bundles as $user_bundle) {
      Og::createField(OgGroupAudienceHelper::DEFAULT_FIELD, 'user', $user_bundle, $settings);
    }
=======
   * Returns a list of generic entity operation permissions for group content.
   *
   * This returns generic group content entity operation permissions for the
   * operations 'create', 'update' and 'delete'.
   *
   * In Drupal the entity operation permissions are not following a machine
   * writable naming scheme, but instead they use an arbitrary human readable
   * format. For example the permission to update nodes of type article is 'edit
   * own article content'. This does not even contain the operation 'update' or
   * the entity type 'node'.
   *
   * OG needs to be able to provide basic CRUD permissions for its group content
   * even if it cannot generate the proper human readable versions. This method
   * settles for a generic permission format '{operation} {ownership} {bundle}
   * {entity type}'. For example for editing articles this would become 'update
   * own article node'.
   *
   * Modules can implement their own PermissionEvent to declare their proper
   * permissions to use instead of the generic ones. For an example
   * implementation, see `provideDefaultNodePermissions()`.
   *
   * @param array $group_content_bundle_ids
   *   An array of group content bundle IDs, keyed by group content entity type
   *   ID.
   *
   * @return \Drupal\og\GroupContentOperationPermission[]
   *   The array of permissions.
   *
   * @see \Drupal\og\EventSubscriber\OgEventSubscriber::provideDefaultNodePermissions()
   */
  protected function getDefaultEntityOperationPermissions(array $group_content_bundle_ids) {
    $permissions = [];

    foreach ($group_content_bundle_ids as $group_content_entity_type_id => $bundle_ids) {
      foreach ($bundle_ids as $bundle_id) {
        $permissions += $this->generateEntityOperationPermissionList($group_content_entity_type_id, $bundle_id);
      }
    }

    return $permissions;
  }

  /**
   * Helper method to generate entity operation permissions for a given bundle.
   *
   * @param $group_content_entity_type_id
   *   The entity type ID for which to generate the permission list.
   * @param $group_content_bundle_id
   *   The bundle ID for which to generate the permission list.
   *
   * @return array
   *   An array of permission names and descriptions.
   */
  protected function generateEntityOperationPermissionList($group_content_entity_type_id, $group_content_bundle_id) {
    $permissions = [];

    $entity_info = $this->entityTypeManager->getDefinition($group_content_entity_type_id);
    $bundle_info = $this->entityTypeBundleInfo->getBundleInfo($group_content_entity_type_id)[$group_content_bundle_id];

    // Build standard list of permissions for this bundle.
    $args = [
      '%bundle' => $bundle_info['label'],
      '@entity' => $entity_info->getPluralLabel(),
    ];
    // @todo This needs to support all entity operations for the given entity
    //    type, not just the standard CRUD operations.
    // @see https://github.com/amitaibu/og/issues/222
    $operations = [
      [
        'name' => "create $group_content_bundle_id $group_content_entity_type_id",
        'title' => $this->t('Create %bundle @entity', $args),
        'operation' => 'create',
      ],
      [
        'name' => "update own $group_content_bundle_id $group_content_entity_type_id",
        'title' => $this->t('Edit own %bundle @entity', $args),
        'operation' => 'update',
        'owner' => TRUE,
      ],
      [
        'name' => "update any $group_content_bundle_id $group_content_entity_type_id",
        'title' => $this->t('Edit any %bundle @entity', $args),
        'operation' => 'update',
        'owner' => FALSE,
      ],
      [
        'name' => "delete own $group_content_bundle_id $group_content_entity_type_id",
        'title' => $this->t('Delete own %bundle @entity', $args),
        'operation' => 'delete',
        'owner' => TRUE,
      ],
      [
        'name' => "delete any $group_content_bundle_id $group_content_entity_type_id",
        'title' => $this->t('Delete any %bundle @entity', $args),
        'operation' => 'delete',
        'owner' => FALSE,
      ],
    ];

    // Add default permissions.
    foreach ($operations as $values) {
      $permission = new GroupContentOperationPermission($values);
      $permission
        ->setEntityType($group_content_entity_type_id)
        ->setBundle($group_content_bundle_id)
        ->setDefaultRoles([OgRoleInterface::ADMINISTRATOR]);
      $permissions[] = $permission;
    }

    return $permissions;
>>>>>>> 051c083a
  }

}<|MERGE_RESOLUTION|>--- conflicted
+++ resolved
@@ -4,21 +4,15 @@
 
 use Drupal\Core\Entity\EntityTypeBundleInfoInterface;
 use Drupal\Core\Entity\EntityTypeManagerInterface;
-<<<<<<< HEAD
 use Drupal\field\Entity\FieldConfig;
-=======
 use Drupal\Core\StringTranslation\StringTranslationTrait;
->>>>>>> 051c083a
 use Drupal\og\Event\DefaultRoleEventInterface;
 use Drupal\og\Event\GroupCreationEventInterface;
 use Drupal\og\Event\PermissionEventInterface;
-<<<<<<< HEAD
 use Drupal\og\Og;
 use Drupal\og\OgGroupAudienceHelper;
-=======
 use Drupal\og\GroupContentOperationPermission;
 use Drupal\og\GroupPermission;
->>>>>>> 051c083a
 use Drupal\og\OgRoleInterface;
 use Drupal\og\PermissionManagerInterface;
 use Symfony\Component\EventDispatcher\EventSubscriberInterface;
@@ -191,14 +185,14 @@
   }
 
   /**
-<<<<<<< HEAD
    * Upon group creation, add an OG audience field to the user if it doesn't
    * exist.
    *
    * @param GroupCreationEventInterface $event
    *   The created group.
    */
-  public function createUserGroupAudienceField(GroupCreationEventInterface $event) {
+  public function createUserGroupAudienceField(GroupCreationEventInterface $event)
+  {
     $entity_type_id = $event->getEntityTypeId();
     $bundle_id = $event->getBundleId();
 
@@ -252,7 +246,9 @@
     foreach ($user_bundles as $user_bundle) {
       Og::createField(OgGroupAudienceHelper::DEFAULT_FIELD, 'user', $user_bundle, $settings);
     }
-=======
+  }
+
+  /**
    * Returns a list of generic entity operation permissions for group content.
    *
    * This returns generic group content entity operation permissions for the
@@ -363,7 +359,6 @@
     }
 
     return $permissions;
->>>>>>> 051c083a
   }
 
 }