--- conflicted
+++ resolved
@@ -310,11 +310,7 @@
   /**
    * Invalidate cache.
    */
-<<<<<<< HEAD
-  public static function invalidateCache(array $group_ids = []) {
-=======
   public static function invalidateCache() {
->>>>>>> 1c431cb5
     // @todo We should not be using drupal_static() review and remove.
     // Reset static cache.
     $caches = [
