<?php

/**
 * @file
 * Contains \Drupal\og\Og.
 */

namespace Drupal\og;

use Drupal\Component\Utility\NestedArray;
use Drupal\Core\Entity\Display\EntityDisplayInterface;
use Drupal\Core\Entity\Display\EntityFormDisplayInterface;
use Drupal\Core\Entity\EntityInterface;
use Drupal\Core\Field\FieldDefinitionInterface;
use Drupal\Core\Session\AccountInterface;
use Drupal\field\Entity\FieldConfig;
use Drupal\field\Entity\FieldStorageConfig;
use Drupal\field\FieldStorageConfigInterface;
use Drupal\og\Plugin\EntityReferenceSelection\OgSelection;

/**
 * A static helper class for OG.
 */
class Og {

  /**
   * Static cache for heavy queries.
   *
   * @var array
   */
  protected static $cache = [];

  /**
   * Create an organic groups field in a bundle.
   *
   * @param string $plugin_id
   *   The OG field plugin ID, which is also the default field name.
   * @param $entity_type
   *   The entity type.
   * @param string $bundle
   *   The bundle name.
   * @param array $settings
   *   (Optional) allow overriding the default definitions of the field storage
   *   config and field config.
   *   Allowed values:
   *   - field_storage_config: Array with values to override the field storage
   *     config definitions. Values should comply with FieldStorageConfig::create()
   *   - field_config: Array with values to override the field config
   *     definitions. Values should comply with FieldConfig::create()
   *   - form_display: Array with values to override the form display
   *     definitions.
   *   - view_display: Array with values to override the view display
   *     definitions.
   *
   * @return \Drupal\Core\Field\FieldConfigInterface
   *   The created or existing field config.
   */
  public static function createField($plugin_id, $entity_type, $bundle, array $settings = []) {
    $settings = $settings + [
      'field_storage_config' => [],
      'field_config' => [],
      'form_display' => [],
      'view_display' => [],
    ];

    $field_name = !empty($settings['field_name']) ? $settings['field_name'] : $plugin_id;

    // Get the field definition and add the entity info to it. By doing so
    // we validate the the field can be attached to the entity. For example,
    // the OG access module's field can be attached only to node entities, so
    // any other entity will throw an exception.
    /** @var \Drupal\og\OgFieldBase $og_field */
    $og_field = static::getFieldBaseDefinition($plugin_id)
      ->setFieldName($field_name)
      ->setBundle($bundle)
      ->setEntityType($entity_type);

    if (!FieldStorageConfig::loadByName($entity_type, $field_name)) {
      $field_storage_config = NestedArray::mergeDeep($og_field->getFieldStorageBaseDefinition(), $settings['field_storage_config']);
      FieldStorageConfig::create($field_storage_config)->save();
    }

    if (!$field_definition = FieldConfig::loadByName($entity_type, $bundle, $field_name)) {
      $field_config = NestedArray::mergeDeep($og_field->getFieldBaseDefinition(), $settings['field_config']);

      $field_definition = FieldConfig::create($field_config);
      $field_definition->save();

      // @todo: Verify this is still needed here.
      static::invalidateCache();
    }

    // Make the field visible in the default form display.
    /** @var EntityFormDisplayInterface $form_display */
    $form_display = \Drupal::entityTypeManager()->getStorage('entity_form_display')->load("$entity_type.$bundle.default");

    // If not found, create a fresh form display object. This is by design,
    // configuration entries are only created when an entity form display is
    // explicitly configured and saved.
    if (!$form_display) {
      $form_display = \Drupal::entityTypeManager()->getStorage('entity_form_display')->create([
        'targetEntityType' => $entity_type,
        'bundle' => $bundle,
        'mode' => 'default',
        'status' => TRUE,
      ]);
    }

    $form_display_definition = $og_field->getFormDisplayDefinition($settings['form_display']);


    $form_display->setComponent($plugin_id, $form_display_definition);
    $form_display->save();


    // Set the view display for the "default" view display.
    $view_display_definition = $og_field->getViewDisplayDefinition($settings['view_display']);

    /** @var EntityDisplayInterface $view_display */
    $view_display = \Drupal::entityTypeManager()->getStorage('entity_view_display')->load("$entity_type.$bundle.default");

    if (!$view_display) {
      $view_display = \Drupal::entityTypeManager()->getStorage('entity_view_display')->create([
        'targetEntityType' => $entity_type,
        'bundle' => $bundle,
        'mode' => 'default',
        'status' => TRUE,
      ]);
    }

    $view_display->setComponent($plugin_id, $view_display_definition);
    $view_display->save();

    // Refresh the group manager data, we have added a group type.
    static::groupManager()->resetGroupRelationMap();

    return $field_definition;
  }

  /**
   * Returns all group IDs associated with the given user.
   *
   * This is similar to \Drupal\og\Og::getGroupIds() but for users. The reason
   * there is a separate method for user entities is because the storage is
   * handled differently. For group content the relation to the group is stored
   * on a field attached to the content entity, while user memberships are
   * tracked in OgMembership entities.
   *
   * @param \Drupal\Core\Session\AccountInterface $user
   *   The user to get groups for.
   * @param array $states
   *   (optional) Array with the state to return. Defaults to active.
   * @param string $field_name
   *   (optional) The field name associated with the group.
   *
   * @return array
   *   An associative array, keyed by group entity type, each item an array of
   *   group entity IDs.
   *
   * @see \Drupal\og\Og::getGroupIds()
   */
  public static function getUserGroupIds(AccountInterface $user, array $states = [OgMembershipInterface::STATE_ACTIVE], $field_name = NULL) {
    $group_ids = [];

    /** @var \Drupal\og\Entity\OgMembership[] $memberships */
    $memberships = static::getUserMemberships($user, $states, $field_name);
    foreach ($memberships as $membership) {
      $group_ids[$membership->getGroupEntityType()][] = $membership->getEntityId();
    }

    return $group_ids;
  }

  /**
   * Returns all groups associated with the given user.
   *
   * This is similar to \Drupal\og\Og::getGroups() but for users. The reason
   * there is a separate method for user entities is because the storage is
   * handled differently. For group content the relation to the group is stored
   * on a field attached to the content entity, while user memberships are
   * tracked in OgMembership entities.
   *
   * @param \Drupal\Core\Session\AccountInterface $user
   *   The user to get groups for.
   * @param array $states
   *   (optional) Array with the states to return. Defaults to active.
   * @param string $field_name
   *   (optional) The field name associated with the group.
   *
   * @return \Drupal\Core\Entity\EntityInterface[][]
   *   An associative array, keyed by group entity type, each item an array of
   *   group entities.
   *
   * @see \Drupal\og\Og::getGroups()
   * @see \Drupal\og\Og::getUserMemberships()
   */
  public static function getUserGroups(AccountInterface $user, array $states = [OgMembershipInterface::STATE_ACTIVE], $field_name = NULL) {
    $groups = [];

    foreach (static::getUserGroupIds($user, $states, $field_name) as $entity_type => $entity_ids) {
      $groups[$entity_type] = \Drupal::entityTypeManager()->getStorage($entity_type)->loadMultiple($entity_ids);
    }

    return $groups;
  }

  /**
   * Returns the group memberships a user is associated with.
   *
   * @param \Drupal\Core\Session\AccountInterface $user
   *   The user to get groups for.
   * @param array $states
   *   (optional) Array with the state to return. Defaults to active.
   * @param string $field_name
   *   (optional) The field name associated with the group.
   *
   * @return \Drupal\og\Entity\OgMembership[]
   *  An array of OgMembership entities, keyed by ID.
   */
  public static function getUserMemberships(AccountInterface $user, array $states = [OgMembershipInterface::STATE_ACTIVE], $field_name = NULL) {
    // Get a string identifier of the states, so we can retrieve it from cache.
    sort($states);
    $states_identifier = implode('|', array_unique($states));

    $identifier = [
      __METHOD__,
      $user->id(),
      $states_identifier,
      $field_name,
    ];
    $identifier = implode(':', $identifier);

    // Return cached result if it exists.
    if (isset(static::$cache[$identifier])) {
      return static::$cache[$identifier];
    }

    $query = \Drupal::entityQuery('og_membership')
      ->condition('uid', $user->id());

    if ($states) {
      $query->condition('state', $states, 'IN');
    }

    if ($field_name) {
      $query->condition('field_name', $field_name);
    }

    $results = $query->execute();

    /** @var \Drupal\og\Entity\OgMembership[] $memberships */
    static::$cache[$identifier] = \Drupal::entityTypeManager()
      ->getStorage('og_membership')
      ->loadMultiple($results);

    return static::$cache[$identifier];
  }

  /**
   * Returns the group membership for a given user and group.
   *
   * @param \Drupal\Core\Session\AccountInterface $user
   *   The user to get the membership for.
   * @param \Drupal\Core\Entity\EntityInterface $group
   *   The group to get the membership for.
   * @param array $states
   *   (optional) Array with the state to return. Defaults to active.
   * @param string $field_name
   *   (optional) The field name associated with the group.
   *
   * @return \Drupal\og\Entity\OgMembership|NULL
   *   The OgMembership entity, or NULL if the user is not a member of the
   *   group.
   */
  public static function getMembership(AccountInterface $user, EntityInterface $group, array $states = [OgMembershipInterface::STATE_ACTIVE], $field_name = NULL) {
    foreach (static::getUserMemberships($user, $states, $field_name) as $membership) {
      if ($membership->getGroupEntityType() === $group->getEntityTypeId() && $membership->getEntityId() === $group->id()) {
        return $membership;
      }
    }
  }

  /**
   * Returns all group IDs associated with the given group content entity.
   *
   * Do not use this to retrieve group IDs associated with a user entity. Use
   * Og::getUserGroups() instead.
   *
   * @param \Drupal\Core\Entity\EntityInterface $entity
   *   The group content entity for which to return the associated groups.
   * @param string $group_type_id
   *   Filter results to only include group IDs of this entity type.
   * @param string $group_bundle
   *   Filter list to only include group IDs with this bundle.
   *
   * @return array
   *   An associative array, keyed by group entity type, each item an array of
   *   group entity IDs.
   *
   * @throws \InvalidArgumentException
   *   Thrown when a user entity is passed in.
   *
   * @see \Drupal\og\Og::getUserGroups()
   */
  public static function getGroupIds(EntityInterface $entity, $group_type_id = NULL, $group_bundle = NULL) {
    // This does not work for user entities.
    if ($entity->getEntityTypeId() === 'user') {
      throw new \InvalidArgumentException('\Drupal\og\Og::getGroupIds() cannot be used for user entities. Use \Drupal\og\Og::getUserGroups() instead.');
    }

    $identifier = [
      __METHOD__,
      $entity->id(),
      $group_type_id,
      $group_bundle,
    ];

    $identifier = implode(':', $identifier);

    if (isset(static::$cache[$identifier])) {
      // Return cached values.
      return static::$cache[$identifier];
    }

    $group_ids = [];

    $fields = OgGroupAudienceHelper::getAllGroupAudienceFields($entity->getEntityTypeId(), $entity->bundle(), $group_type_id, $group_bundle);
    foreach ($fields as $field) {
      $target_type = $field->getFieldStorageDefinition()->getSetting('target_type');

      // Optionally filter by group type.
      if (!empty($group_type_id) && $group_type_id !== $target_type) {
        continue;
      }

      // Compile a list of group target IDs.
      $target_ids = array_map(function ($value) {
        return $value['target_id'];
      }, $entity->get($field->getName())->getValue());

      if (empty($target_ids)) {
        continue;
      }

      // Query the database to get the actual list of groups. The target IDs may
      // contain groups that no longer exist. Entity reference doesn't clean up
      // orphaned target IDs.
      $entity_type = \Drupal::entityTypeManager()->getDefinition($target_type);
      $query = \Drupal::entityQuery($target_type)
        ->condition($entity_type->getKey('id'), $target_ids, 'IN');

      // Optionally filter by group bundle.
      if (!empty($group_bundle)) {
        $query->condition($entity_type->getKey('bundle'), $group_bundle);
      }

      $group_ids = NestedArray::mergeDeep($group_ids, [$target_type => $query->execute()]);
    }

    static::$cache[$identifier] = $group_ids;

    return $group_ids;
  }

  /**
   * Returns all groups that are associated with the given group content entity.
   *
   * Do not use this to retrieve group memberships for a user entity. Use
   * Og::getUserGroups() instead.
   *
   * The reason there are separate method for group content and user entities is
   * because the storage is handled differently. For group content the relation
   * to the group is stored on a field attached to the content entity, while
   * user memberships are tracked in OgMembership entities.
   *
   * @param \Drupal\Core\Entity\EntityInterface $entity
   *   The group content entity for which to return the groups.
   * @param string $group_type_id
   *   Filter results to only include groups of this entity type.
   * @param string $group_bundle
   *   Filter results to only include groups of this bundle.
   *
   * @return \Drupal\Core\Entity\EntityInterface[][]
   *   An associative array, keyed by group entity type, each item an array of
   *   group entities.
   *
   * @see \Drupal\og\Og::getUserGroups()
   */
  public static function getGroups(EntityInterface $entity, $group_type_id = NULL, $group_bundle = NULL) {
    $groups = [];

    foreach (static::getGroupIds($entity, $group_type_id, $group_bundle) as $entity_type => $entity_ids) {
      $groups[$entity_type] = \Drupal::entityTypeManager()->getStorage($entity_type)->loadMultiple($entity_ids);
    }

    return $groups;
  }

  /**
   * Returns the number of groups associated with a given group content entity.
   *
   * Do not use this to retrieve the group membership count for a user entity.
   * Use count(Og::GetEntityGroups()) instead.
   *
   * @param \Drupal\Core\Entity\EntityInterface $entity
   *   The group content entity for which to count the associated groups.
   * @param string $group_type_id
   *   Only count groups of this entity type.
   * @param string $group_bundle
   *   Only count groups of this bundle.
   *
   * @return int
   *   The number of associated groups.
   */
  public static function getGroupCount(EntityInterface $entity, $group_type_id = NULL, $group_bundle = NULL) {
    return array_reduce(static::getGroupIds($entity, $group_type_id, $group_bundle), function ($carry, $item) {
      return $carry + count($item);
    }, 0);
  }

  /**
   * Returns all the group content IDs associated with a given group entity.
   *
   * This does not return information about users that are members of the given
   * group.
   *
   * @param \Drupal\Core\Entity\EntityInterface $entity
   *   The group entity for which to return group content IDs.
   * @param array $entity_types
   *   Optional list of group content entity types for which to return results.
   *   If an empty array is passed, the group content is not filtered. Defaults
   *   to an empty array.
   *
   * @return array
   *   An associative array, keyed by group content entity type, each item an
   *   array of group content entity IDs.
   */
  public static function getGroupContentIds(EntityInterface $entity, array $entity_types = []) {
    $group_content = [];


    // Retrieve the fields which reference our entity type and bundle.
    $query = \Drupal::entityQuery('field_storage_config')
<<<<<<< HEAD
      // @todo For the moment retrieving both group types, since there seems to
      //   be some confusion about which field type is used for users.
      // @see https://github.com/amitaibu/og/issues/177
      ->condition('type', 'og_standard_reference');
=======
      ->condition('type', OgGroupAudienceHelper::NON_USER_TO_GROUP_REFERENCE_FIELD_TYPE);
>>>>>>> 2e8581be

    // Optionally filter group content entity types.
    if ($entity_types) {
      $query->condition('entity_type', $entity_types, 'IN');
    }

    /** @var \Drupal\field\FieldStorageConfigInterface[] $fields */
    $fields = array_filter(FieldStorageConfig::loadMultiple($query->execute()), function (FieldStorageConfigInterface $field) use ($entity) {
      $type_matches = $field->getSetting('target_type') === $entity->getEntityTypeId();
      // If the list of target bundles is empty, it targets all bundles.
      $bundle_matches = empty($field->getSetting('target_bundles')) || in_array($entity->bundle(), $field->getSetting('target_bundles'));
      return $type_matches && $bundle_matches;
    });

    // Compile the group content.
    foreach ($fields as $field) {
      $group_content_entity_type = $field->getTargetEntityTypeId();

      // Group the group content per entity type.
      if (!isset($group_content[$group_content_entity_type])) {
        $group_content[$group_content_entity_type] = [];
      }

      // Query all group content that references the group through this field.
      $results = \Drupal::entityQuery($group_content_entity_type)
        ->condition($field->getName() . '.target_id', $entity->id())
        ->execute();

      $group_content[$group_content_entity_type] = array_merge($group_content[$group_content_entity_type], $results);
    }

    return $group_content;
  }

  /**
   * Returns whether a user belongs to a group.
   *
   * @param \Drupal\Core\Entity\EntityInterface $group
   *   The group entity.
   * @param \Drupal\Core\Session\AccountInterface $user
   *   The user to test the membership for.
   * @param array $states
   *   (optional) Array with the membership states to check the membership.
   *   Defaults to active memberships.
   *
   * @return bool
   *   TRUE if the entity (e.g. the user or node) belongs to a group with
   *   a certain state.
   */
  public static function isMember(EntityInterface $group, AccountInterface $user, $states = [OgMembershipInterface::STATE_ACTIVE]) {
    $group_ids = static::getUserGroupIds($user, $states);
    $entity_type_id = $group->getEntityTypeId();
    return !empty($group_ids[$entity_type_id]) && in_array($group->id(), $group_ids[$entity_type_id]);
  }

  /**
   * Returns whether a user belongs to a group with a pending status.
   *
   * @param \Drupal\Core\Entity\EntityInterface $group
   *   The group entity.
   * @param \Drupal\Core\Session\AccountInterface $user
   *   The user entity.
   *
   * @return bool
   *   True if the membership is pending.
   *
   * @see \Drupal\og\Og::isMember
   */
  public static function isMemberPending(EntityInterface $group, AccountInterface $user) {
    return static::isMember($group, $user, [OgMembershipInterface::STATE_PENDING]);
  }

  /**
   * Returns whether an entity belongs to a group with a blocked status.
   *
   * @param \Drupal\Core\Entity\EntityInterface $group
   *   The group entity.
   * @param \Drupal\Core\Entity\EntityInterface $entity
   *   The entity to test the membership for.
   *
   * @return bool
   *   True if the membership is blocked.
   *
   * @see \Drupal\og\Og::isMember
   */
  public static function isMemberBlocked(EntityInterface $group, EntityInterface $entity) {
    return static::isMember($group, $entity, [OgMembershipInterface::STATE_BLOCKED]);
  }

  /**
   * Check if the given entity type and bundle is a group.
   *
   * @param string $entity_type_id
   *   The entity type.
   * @param string $bundle_id
   *   The bundle name.
   *
   * @return bool
   *   True or false if the given entity is group.
   */
  public static function isGroup($entity_type_id, $bundle_id) {
    return static::groupManager()->isGroup($entity_type_id, $bundle_id);
  }

  /**
   * Check if the given entity type and bundle is a group content.
   *
   * This is just a convenience wrapper around Og::getAllGroupAudienceFields().
   *
   * @param string $entity_type_id
   *   The entity type.
   * @param string $bundle_id
   *   The bundle name.
   *
   * @return bool
   *   True or false if the given entity is group content.
   */
  public static function isGroupContent($entity_type_id, $bundle_id) {
    return (bool) OgGroupAudienceHelper::getAllGroupAudienceFields($entity_type_id, $bundle_id);
  }

  /**
   * Sets an entity type instance as being an OG group.
   *
   * @param string $entity_type_id
   *   The entity type.
   * @param string $bundle_id
   *   The bundle name.
   */
  public static function addGroup($entity_type_id, $bundle_id) {
    static::groupManager()->addGroup($entity_type_id, $bundle_id);
  }

  /**
   * Removes an entity type instance as being an OG group.
   *
   * @param string $entity_type_id
   *   The entity type.
   * @param string $bundle_id
   *   The bundle name.
   *
   * @return bool
   *   True or false if the action succeeded.
   */
  public static function removeGroup($entity_type_id, $bundle_id) {
    return static::groupManager()->removeGroup($entity_type_id, $bundle_id);
  }


  /**
   * Returns the group manager instance.
   *
   * @return \Drupal\og\GroupManager
   */
  public static function groupManager() {
    // @todo store static reference for this?
    return \Drupal::service('og.group.manager');
  }

  /**
   * Return the og permission handler instance.
   *
   * @return \Drupal\og\OgPermissionHandler;
   */
  public static function permissionHandler() {
    return \Drupal::service('og.permissions');
  }

  /**
   * Invalidate cache.
   *
   * @param $group_ids
   *   Array with group IDs that their cache should be invalidated.
   */
  public static function invalidateCache($group_ids = array()) {
    // @todo We should not be using drupal_static() review and remove.
    // Reset static cache.
    $caches = array(
      'og_user_access',
      'og_user_access_alter',
      'og_role_permissions',
      'og_get_user_roles',
      'og_get_permissions',
      'og_get_entity_groups',
      'og_get_membership',
      'og_get_field_og_membership_properties',
      'og_get_user_roles',
    );

    foreach ($caches as $cache) {
      drupal_static_reset($cache);
    }

    // @todo Consider using a reset() method.
    static::$cache = [];

    // Invalidate the entity property cache.
    \Drupal::entityTypeManager()->clearCachedDefinitions();
    \Drupal::service('entity_field.manager')->clearCachedFieldDefinitions();

    // Let other OG modules know we invalidate cache.
    \Drupal::moduleHandler()->invokeAll('og_invalidate_cache', $group_ids);
  }

  /**
   * Gets the storage manage for the OG membership entity.
   *
   * @return \Drupal\Core\Entity\EntityStorageInterface
   */
  public static function membershipStorage() {
    return \Drupal::entityTypeManager()->getStorage('og_membership');
  }

  /**
   * Gets the default constructor parameters for OG membership.
   */
  public static function membershipDefault() {
    return ['type' => OgMembershipInterface::TYPE_DEFAULT];
  }

  /**
   * Get an OG field base definition.
   *
   * @param string $plugin_id
   *   The plugin ID, which is also the default field name.
   *
   * @throws \Exception
   * @return OgFieldBase|bool
   *   An array with the field storage config and field config definitions, or
   *   FALSE if none found.
   */
  protected static function getFieldBaseDefinition($plugin_id) {
    /** @var OgFieldsPluginManager $plugin_manager */
    $plugin_manager = \Drupal::service('plugin.manager.og.fields');
    if (!$field_config = $plugin_manager->getDefinition($plugin_id)) {
      throw new \Exception("The Organic Groups field with plugin ID $plugin_id is not a valid plugin.");
    }

    return $plugin_manager->createInstance($plugin_id);
  }

  /**
   * Get the selection handler for an audience field attached to entity.
   *
   * @param \Drupal\Core\Field\FieldDefinitionInterface $field_definition
   *   The field definition.
   * @param array $options
   *   Overriding the default options of the selection handler.
   *
   * @return OgSelection
   * @throws \Exception
   */
  public static function getSelectionHandler(FieldDefinitionInterface $field_definition, array $options = []) {
    if (!OgGroupAudienceHelper::isGroupAudienceField($field_definition)) {
      $field_name = $field_definition->getName();
      throw new \Exception("The field $field_name is not an audience field.");
    }

    $options = NestedArray::mergeDeep([
      'target_type' => $field_definition->getFieldStorageDefinition()->getSetting('target_type'),
      'handler' => $field_definition->getSetting('handler'),
      'handler_settings' => [
        'field_mode' => 'default',
      ],
    ], $options);

    // Deep merge the handler settings.
    $options['handler_settings'] = NestedArray::mergeDeep($field_definition->getSetting('handler_settings'), $options['handler_settings']);

    return \Drupal::service('plugin.manager.entity_reference_selection')->createInstance('og:default', $options);
  }

  /**
   * Resets the static cache.
   */
  public static function reset() {
    static::$cache = [];
  }

}<|MERGE_RESOLUTION|>--- conflicted
+++ resolved
@@ -441,14 +441,7 @@
 
     // Retrieve the fields which reference our entity type and bundle.
     $query = \Drupal::entityQuery('field_storage_config')
-<<<<<<< HEAD
-      // @todo For the moment retrieving both group types, since there seems to
-      //   be some confusion about which field type is used for users.
-      // @see https://github.com/amitaibu/og/issues/177
-      ->condition('type', 'og_standard_reference');
-=======
       ->condition('type', OgGroupAudienceHelper::NON_USER_TO_GROUP_REFERENCE_FIELD_TYPE);
->>>>>>> 2e8581be
 
     // Optionally filter group content entity types.
     if ($entity_types) {
