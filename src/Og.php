--- conflicted
+++ resolved
@@ -260,11 +260,7 @@
    * Return TRUE if field is a group audience type.
    *
    * @param \Drupal\Core\Field\FieldDefinitionInterface $field_definition
-<<<<<<< HEAD
-   *   The field config object.
-=======
    *   The field definition object.
->>>>>>> 26459c84
    *
    * @return bool
    *   TRUE if the field is a group audience type, FALSE otherwise.
