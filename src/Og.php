<?php

/**
 * @file
 * Contains \Drupal\og\Og.
 */

namespace Drupal\og;

use Drupal\Component\Render\FormattableMarkup;
use Drupal\Component\Utility\NestedArray;
use Drupal\Core\Entity\EntityInterface;
use Drupal\Core\Field\FieldConfigInterface;
use Drupal\Core\Field\FieldDefinitionInterface;
use Drupal\field\Entity\FieldConfig;
use Drupal\field\Entity\FieldStorageConfig;
use Drupal\og\Plugin\EntityReferenceSelection\OgSelection;

/**
 * A static helper class for OG.
 */
class Og {

  /**
   * The role name of the group non-member.
   */
 const ANONYMOUS_ROLE = 'non-member';

  /**
   * The role name of the group member.
   */
  const AUTHENTICATED_ROLE = 'member';

  /**
   * The role name of the group administrator.
   */
  const ADMINISTRATOR_ROLE = 'administrator member';

  /**
   * Static cache for groups per entity.
   *
   * @var array
   */
  protected static $entityGroupCache = [];

  /**
   * Create an organic groups field in a bundle.
   *
   * @param string $plugin_id
   *   The OG field plugin ID, which is also the default field name.
   * @param $entity_type
   *   The entity type.
   * @param string $bundle
   *   The bundle name.
   * @param array $settings
   *   (Optional) allow overriding the default definitions of the field storage
   *   config and field config.
   *   Allowed values:
   *   - field_storage_config: Array with values to override the field storage
   *     config definitions. Values should comply with FieldStorageConfig::create()
   *   - field_config: Array with values to override the field config
   *     definitions. Values should comply with FieldConfig::create()
   *
   * @return \Drupal\Core\Field\FieldConfigInterface
   *   The created or existing field config.
   */
  public static function createField($plugin_id, $entity_type, $bundle, array $settings = []) {
    $settings = $settings + [
      'field_storage_config' => [],
      'field_config' => [],
    ];

    $field_name = !empty($settings['field_name']) ? $settings['field_name'] : $plugin_id;

    // Get the field definition and add the entity info to it. By doing so
    // we validate the the field can be attached to the entity. For example,
    // the OG accesss module's field can be attached only to node entities, so
    // any other entity will throw an exception.
    /** @var \Drupal\og\OgFieldBase $og_field */
    $og_field = static::getFieldBaseDefinition($plugin_id)
      ->setFieldName($field_name)
      ->setBundle($bundle)
      ->setEntityType($entity_type);

    if (!FieldStorageConfig::loadByName($entity_type, $field_name)) {
      $field_storage_config = NestedArray::mergeDeep($og_field->getFieldStorageConfigBaseDefinition(), $settings['field_storage_config']);
      FieldStorageConfig::create($field_storage_config)->save();
    }


    if (!$field_definition = FieldConfig::loadByName($entity_type, $bundle, $field_name)) {
      $field_config = NestedArray::mergeDeep($og_field->getFieldConfigBaseDefinition(), $settings['field_config']);

      $field_definition = FieldConfig::create($field_config);
      $field_definition->save();

      // @todo: Verify this is still needed here.
      static::invalidateCache();
    }

    return $field_definition;
  }

  /**
   * Gets the groups an entity is associated with.
   *
   * @param \Drupal\Core\Entity\EntityInterface $entity
   *   The entity to get groups for.
   * @param $states
   *   (optional) Array with the state to return. Defaults to active.
   * @param $field_name
   *   (optional) The field name associated with the group.
   *
   * @return array
   *  An array with the group's entity type as the key, and array - keyed by
   *  the OG membership ID and the group ID as the value. If nothing found,
   *  then an empty array.
   */
  public static function getEntityGroups(EntityInterface $entity, $states = [OG_STATE_ACTIVE], $field_name = NULL) {
    $entity_type_id = $entity->getEntityTypeId();
    $entity_id = $entity->id();

    // Get a string identifier of the states, so we can retrieve it from cache.
    if ($states) {
      sort($states);
      $state_identifier = implode(':', $states);
    }
    else {
      $state_identifier = FALSE;
    }

    $identifier = [
      $entity_type_id,
      $entity_id,
      $state_identifier,
      $field_name,
    ];

    $identifier = implode(':', $identifier);
    if (isset(static::$entityGroupCache[$identifier])) {
      // Return cached values.
      return static::$entityGroupCache[$identifier];
    }

    static::$entityGroupCache[$identifier] = [];
    $query = \Drupal::entityQuery('og_membership')
      ->condition('entity_type', $entity_type_id)
      ->condition('etid', $entity_id);

    if ($states) {
      $query->condition('state', $states, 'IN');
    }

    if ($field_name) {
      $query->condition('field_name', $field_name);
    }

    $results = $query->execute();

    /** @var \Drupal\og\Entity\OgMembership[] $memberships */
    $memberships = \Drupal::entityTypeManager()
      ->getStorage('og_membership')
      ->loadMultiple($results);

    /** @var \Drupal\og\Entity\OgMembership $membership */
    foreach ($memberships as $membership) {
      static::$entityGroupCache[$identifier][$membership->getGroupType()][$membership->id()] = $membership->getGroup();
    }

    return static::$entityGroupCache[$identifier];
  }

  /**
   * Return TRUE if entity belongs to a group.
   *
   * @param \Drupal\Core\Entity\EntityInterface $group
   *   The group entity to check.
   * @param \Drupal\Core\Entity\EntityInterface $entity
   *   The entity to get groups for.
   * @param array $states
   *   (optional) Array with the membership states to check the membership.
   *   Defaults to active memberships.
   *
   * @return bool
   *   TRUE if the entity (e.g. the user) belongs to a group and is not pending
   *   or blocked.
   */
  public static function isMember(EntityInterface $group, EntityInterface $entity, $states = [OG_STATE_ACTIVE]) {
    $groups = static::getEntityGroups($entity, $states);
    $group_entity_type_id = $group->getEntityTypeId();
    // We need to create a map of the group ids as Og::getEntityGroups returns a
    // map of membership_id => group entity for each type.
    return !empty($groups[$group_entity_type_id]) && in_array($group->id(), array_map(function($group_entity) {
      return $group_entity->id();
    }, $groups[$group_entity_type_id]));
  }

  /**
   * Check if the given entity type and bundle is a group.
   *
   * @param string $entity_type_id
   *   The entity type.
   * @param string $bundle_id
   *   The bundle name.
   *
   * @return bool
   *   True or false if the given entity is group.
   */
  public static function isGroup($entity_type_id, $bundle_id) {
    return static::groupManager()->isGroup($entity_type_id, $bundle_id);
  }

  /**
<<<<<<< HEAD
   * Return TRUE if the entity type is a "group content" type.
   *
   * @param $entity_type_id
   *   The entity type ID: node, comment etc. etc.
   * @param $bundle_id
   *   The entity bundle: article, page etc. etc.
   * @return bool
   */
  public static function isGroupContentType($entity_type_id, $bundle_id) {
    // Wait until #46 will be merged.
    return TRUE;
=======
   * Check if the given entity type and bundle is a group content.
   *
   * This is just a convenience wrapper around Og::getAllGroupAudienceFields().
   *
   * @param string $entity_type_id
   *   The entity type.
   * @param string $bundle_id
   *   The bundle name.
   *
   * @return bool
   *   True or false if the given entity is group content.
   */
  public static function isGroupContent($entity_type_id, $bundle_id) {
    return (bool) static::getAllGroupAudienceFields($entity_type_id, $bundle_id);
>>>>>>> 584ffba5
  }

  /**
   * Sets an entity type instance as being an OG group.
   *
   * @param string $entity_type_id
   *   The entity type.
   * @param string $bundle_id
   *   The bundle name.
   *
   * @return bool
   *   True or false if the action succeeded.
   */
  public static function addGroup($entity_type_id, $bundle_id) {
    return static::groupManager()->addGroup($entity_type_id, $bundle_id);
  }

  /**
   * Removes an entity type instance as being an OG group.
   *
   * @param string $entity_type_id
   *   The entity type.
   * @param string $bundle_id
   *   The bundle name.
   *
   * @return bool
   *   True or false if the action succeeded.
   */
  public static function removeGroup($entity_type_id, $bundle_id) {
    return static::groupManager()->removeGroup($entity_type_id, $bundle_id);
  }

  /**
   * Return TRUE if field is a group audience type.
   *
   * @param $field_config
   *   The field config object.
   *
   * @return bool
   */
  public static function isGroupAudienceField(FieldDefinitionInterface $field_config) {
    return $field_config->getType() === 'og_membership_reference';
  }

  /**
   * Return all the group audience fields of a certain bundle.
   *
   * @param string $entity_type_id
   *   The entity type.
   * @param string  $bundle
   *   The bundle name to be checked.
   * @param string $group_type_id
   *   Filter list to only include fields referencing a specific group type.
   * @param string $group_bundle
   *   Filter list to only include fields referencing a specific group bundle.
   *   Fields that do not specify any bundle restrictions at all are also
   *   included.
   *
   * @return \Drupal\Core\Field\FieldDefinitionInterface[]
   *   An array of field definitions, keyed by field name; Or an empty array if
   *   none found.
   */
  public static function getAllGroupAudienceFields($entity_type_id, $bundle, $group_type_id = NULL, $group_bundle = NULL) {
    $return = [];

    foreach (\Drupal::entityManager()->getFieldDefinitions($entity_type_id, $bundle) as $field_definition) {
      if (!static::isGroupAudienceField($field_definition)) {
        // Not a group audience field.
        continue;
      }

      $target_type = $field_definition->getFieldStorageDefinition()->getSetting('target_type');

      if (isset($group_type_id) && $target_type != $group_type_id) {
        // Field doesn't reference this group type.
        continue;
      }

      $handler_settings = $field_definition->getSetting('handler_settings');

      if (isset($group_bundle) && !empty($handler_settings['target_bundles']) && !in_array($group_bundle, $handler_settings['target_bundles'])) {
        continue;
      }

      $field_name = $field_definition->getName();
      $return[$field_name] = $field_definition;
    }

    return $return;
  }

  /**
   * Returns the group manager instance.
   *
   * @return \Drupal\og\GroupManager
   */
  public static function groupManager() {
    // @todo store static reference for this?
    return \Drupal::service('og.group.manager');
  }

  /**
   * Return the og permission handler instance.
   *
   * @return \Drupal\og\OgPermissionHandler;
   */
  public static function permissionHandler() {
    return \Drupal::service('og.permissions');
  }

  /**
   * Invalidate cache.
   *
   * @param $group_ids
   *   Array with group IDs that their cache should be invalidated.
   */
  public static function invalidateCache($group_ids = array()) {
    // @todo We should not be using drupal_static() review and remove.
    // Reset static cache.
    $caches = array(
      'og_user_access',
      'og_user_access_alter',
      'og_role_permissions',
      'og_get_user_roles',
      'og_get_permissions',
      'og_get_entity_groups',
      'og_get_membership',
      'og_get_field_og_membership_properties',
      'og_get_user_roles',
    );

    foreach ($caches as $cache) {
      drupal_static_reset($cache);
    }

    // @todo Consider using a reset() method.
    static::$entityGroupCache = [];

    // Invalidate the entity property cache.
    \Drupal::entityManager()->clearCachedDefinitions();
    \Drupal::entityManager()->clearCachedFieldDefinitions();

    // Let other OG modules know we invalidate cache.
    \Drupal::moduleHandler()->invokeAll('og_invalidate_cache', $group_ids);
  }

  /**
   * Gets the storage manage for the OG membership entity.
   *
   * @return \Drupal\Core\Entity\EntityStorageInterface
   */
  public static function membershipStorage() {
    return \Drupal::entityManager()->getStorage('og_membership');
  }

  /**
   * Gets the default constructor parameters for OG membership.
   */
  public static function membershipDefault() {
    return ['type' => 'og_membership_type_default'];
  }


  /**
   * Get an OG field base definition.
   *
   * @param string $plugin_id
   *   The plugin ID, which is also the default field name.
   *
   * @throws \Exception
   * @return OgFieldBase|bool
   *   An array with the field storage config and field config definitions, or
   *   FALSE if none found.
   */
  protected static function getFieldBaseDefinition($plugin_id) {
    /** @var OgFieldsPluginManager $plugin_manager */
    $plugin_manager = \Drupal::service('plugin.manager.og.fields');
    if (!$field_config = $plugin_manager->getDefinition($plugin_id)) {

      $params = ['@plugin' => $plugin_id];
      throw new \Exception(new FormattableMarkup('The Organic Groups field with plugin ID @plugin is not a valid plugin.', $params));
    }

    return $plugin_manager->createInstance($plugin_id);
  }

  /**
   * Get the selection handler for an audience field attached to entity.
   *
   * @param $entity
   *   The entity type.
   * @param $bundle
   *   The bundle name.
   * @param $field_name
   *   The field name.
   * @param array $options
   *   Overriding the default options of the selection handler.
   *
   * @return OgSelection
   * @throws \Exception
   */
  public static function getSelectionHandler($entity, $bundle, $field_name, array $options = []) {
    $field_definition = FieldConfig::loadByName($entity, $bundle, $field_name);

    if (!Og::isGroupAudienceField($field_definition)) {
      throw new \Exception(new FormattableMarkup('The field @name is not an audience field.', ['@name' => $field_name]));
    }

    $options += [
      'target_type' => $field_definition->getFieldStorageDefinition()->getSetting('target_type'),
      'field' => $field_definition,
      'handler' => $field_definition->getSetting('handler'),
      'handler_settings' => [],
    ];

    // Deep merge the handler settings.
    $options['handler_settings'] = NestedArray::mergeDeep($field_definition->getSetting('handler_settings'), $options['handler_settings']);

    return \Drupal::service('plugin.manager.entity_reference_selection')->createInstance('og:default', $options);
  }

}<|MERGE_RESOLUTION|>--- conflicted
+++ resolved
@@ -211,19 +211,6 @@
   }
 
   /**
-<<<<<<< HEAD
-   * Return TRUE if the entity type is a "group content" type.
-   *
-   * @param $entity_type_id
-   *   The entity type ID: node, comment etc. etc.
-   * @param $bundle_id
-   *   The entity bundle: article, page etc. etc.
-   * @return bool
-   */
-  public static function isGroupContentType($entity_type_id, $bundle_id) {
-    // Wait until #46 will be merged.
-    return TRUE;
-=======
    * Check if the given entity type and bundle is a group content.
    *
    * This is just a convenience wrapper around Og::getAllGroupAudienceFields().
@@ -238,7 +225,6 @@
    */
   public static function isGroupContent($entity_type_id, $bundle_id) {
     return (bool) static::getAllGroupAudienceFields($entity_type_id, $bundle_id);
->>>>>>> 584ffba5
   }
 
   /**
