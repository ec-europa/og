--- conflicted
+++ resolved
@@ -112,16 +112,6 @@
     if (empty($permission->getTitle())) {
       throw new \InvalidArgumentException('The permission title is required.');
     }
-<<<<<<< HEAD
-    if (!empty($permission['operation']) && (empty($permission['entity type']) || empty($permission['bundle']))) {
-      throw new \InvalidArgumentException('When an operation is provided, the entity type and bundle to which this operation applies should also be provided.');
-    }
-    // Default the ownership to 'any' for operations.
-    if (!empty($permission['operation']) && empty($permission['ownership'])) {
-      $permission['ownership'] = 'any';
-    }
-    $this->permissions[$name] = $permission;
-=======
 
     // GroupContentOperationPermissions are uniquely identified by entity type,
     // bundle, operation and ownership. Check if this permission was already
@@ -136,7 +126,6 @@
     }
 
     $this->permissions[$permission->getName()] = $permission;
->>>>>>> a3c7ed20
   }
 
   /**
@@ -195,13 +184,6 @@
   /**
    * {@inheritdoc}
    */
-<<<<<<< HEAD
-  public function filterByDefaultRole($role_name) {
-    throw new \Exception('Move this to PermissionManager');
-    return array_filter($this->permissions, function ($permission) use ($role_name) {
-      return !empty($permission['default roles']) && in_array($role_name, $permission['default roles']);
-    });
-=======
   public function getGroupBundleId() {
     return $this->groupBundleId;
   }
@@ -211,7 +193,6 @@
    */
   public function getGroupContentBundleIds() {
     return $this->groupContentBundleIds;
->>>>>>> a3c7ed20
   }
 
   /**
