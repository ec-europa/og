<?php

namespace Drupal\og\Plugin\OgFields;

use Drupal\og\OgFieldBase;
use Drupal\og\OgFieldsInterface;

/**
 * Redirects to a message deletion form.
 *
 * @OgFields(
 *  id = OG_DEFAULT_ACCESS_FIELD,
 *  type = "group",
 *  description = @Translation("Determine if group should use default roles and permissions.")
 * )
 */
class AccessField extends OgFieldBase implements OgFieldsInterface {

  /**
   * {@inheritdoc}
   */
  public function fieldDefinition() {
    return [
      'field_name' => OG_DEFAULT_ACCESS_FIELD,
      'entity_type' => $this->getEntityType(),
      'type' => 'list_integer',
      'cardinality' => 1,
      'settings' => [
        'allowed_values' => [
          0 => 'Use default roles and permissions',
          1 => 'Override default roles and permissions',
        ],
        'allowed_values_function' => '',
      ],
    ];
  }

  /**
   * {@inheritdoc}
   */
  public function instanceDefinition() {
<<<<<<< HEAD
    return [
      'label' => t('Group roles and permissions'),
      'description' => t('Determine if group should use default roles and permissions.'),
      'default_value' => [0 => ['value' => 0]],
=======
    return FieldConfig::create(array(
      'label' => $this->t('Group roles and permissions'),
      'description' => $this->t('Determine if group should use default roles and permissions.'),
      'default_value' => array(0 => array('value' => 0)),
>>>>>>> 58e52346
      'display_label' => 1,
      'required' => TRUE,
      'field_name' => OG_DEFAULT_ACCESS_FIELD,
      'entity_type' => $this->getEntityType(),
      'bundle' => $this->getBundle(),
    ];
  }

  /**
   * {@inheritdoc}
   */
  public function widgetDefinition() {
    return [
      'type' => 'options_select',
      'settings' => [],
    ];
  }

  /**
   * {@inheritdoc}
   */
  public function viewModesDefinition()  {
    return [
      'default' => [
        'type' => 'list_default',
        'label' => 'above',
      ],
      'teaser' => [
        'type' => 'list_default',
        'label' => 'above',
      ],
    ];
  }
}<|MERGE_RESOLUTION|>--- conflicted
+++ resolved
@@ -39,17 +39,10 @@
    * {@inheritdoc}
    */
   public function instanceDefinition() {
-<<<<<<< HEAD
     return [
-      'label' => t('Group roles and permissions'),
-      'description' => t('Determine if group should use default roles and permissions.'),
-      'default_value' => [0 => ['value' => 0]],
-=======
-    return FieldConfig::create(array(
       'label' => $this->t('Group roles and permissions'),
       'description' => $this->t('Determine if group should use default roles and permissions.'),
-      'default_value' => array(0 => array('value' => 0)),
->>>>>>> 58e52346
+      'default_value' => [0 => ['value' => 0]],
       'display_label' => 1,
       'required' => TRUE,
       'field_name' => OG_DEFAULT_ACCESS_FIELD,
