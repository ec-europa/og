<?php

/**
 * @file
 * Contains \Drupal\og\Plugin\Field\FieldWidget\OgComplex.
 */

namespace Drupal\og\Plugin\Field\FieldWidget;

use Drupal\Component\Utility\Html;
use Drupal\Core\Entity\EntityInterface;
use Drupal\Core\Field\FieldFilteredMarkup;
use Drupal\Core\Field\FieldItemListInterface;
use Drupal\Core\Field\FieldStorageDefinitionInterface;
use Drupal\Core\Field\Plugin\Field\FieldWidget\EntityReferenceAutocompleteWidget;
use Drupal\Core\Form\FormStateInterface;
use Drupal\og\Og;
<<<<<<< HEAD
use Drupal\Core\Field\FieldFilteredMarkup;
use Drupal\og\OgAccess;
=======
use Drupal\user\Entity\User;
>>>>>>> 11b1e772

/**
 * Plugin implementation of the 'entity_reference autocomplete' widget.
 *
 * @FieldWidget(
 *   id = "og_complex",
 *   label = @Translation("OG reference"),
 *   description = @Translation("An autocompletewidget for OG"),
 *   field_types = {
 *     "og_membership_reference"
 *   }
 * )
 */
class OgComplex extends EntityReferenceAutocompleteWidget {

  /**
   * {@inheritdoc}
   */
  public function formElement(FieldItemListInterface $items, $delta, array $element, array &$form, FormStateInterface $form_state) {
    $parent = parent::formElement($items, $delta, $element, $form, $form_state);
    // todo: fix the definition in th UI level.
    $parent['target_id']['#selection_handler'] = 'default:og';
    $parent['target_id']['#selection_settings']['field_mode'] = 'default';

    return $parent;
  }

  /**
   * {@inheritdoc}
   */
  public function form(FieldItemListInterface $items, array &$form, FormStateInterface $form_state, $get_delta = NULL) {
    $parent_form = parent::form($items, $form, $form_state, $get_delta);

    $parent_form['other_groups'] = [];

    // Adding the other groups widget.
    if ($this->isGroupAdmin()) {
      $parent_form['other_groups'] = $this->otherGroupsWidget($items, $form_state);
    }

    return $parent_form;
  }

  /**
   * Special handling to create form elements for multiple values.
   *
   * Handles generic features for multiple fields:
   * - number of widgets
   * - AHAH-'add more' button
   * - table display and drag-n-drop value reordering
   */
  protected function formMultipleElements(FieldItemListInterface $items, array &$form, FormStateInterface $form_state) {
    $field_name = $this->fieldDefinition->getName();
    $cardinality = $this->fieldDefinition->getFieldStorageDefinition()->getCardinality();
    $parents = $form['#parents'];

    $target_type = $this->fieldDefinition->getTargetEntityTypeId();
    $user_groups = Og::getEntityGroups(User::load(\Drupal::currentUser()->id()));
    $user_groups_target_type = isset($user_groups[$target_type]) ? $user_groups[$target_type] : [];
    $user_group_ids = array_map(function($group) {
      return $group->id();
    }, $user_groups_target_type);

    // Determine the number of widgets to display.
    switch ($cardinality) {
      case FieldStorageDefinitionInterface::CARDINALITY_UNLIMITED:
        $field_state = static::getWidgetState($parents, $field_name, $form_state);
        $max = $field_state['items_count'];
        $is_multiple = TRUE;
        break;

      default:
        $max = $cardinality - 1;
        $is_multiple = ($cardinality > 1);
        break;
    }

    $title = $this->fieldDefinition->getLabel();
    $description = FieldFilteredMarkup::create(\Drupal::token()->replace($this->fieldDefinition->getDescription()));

    $elements = array();

    for ($delta = 0; $delta <= $max; $delta++) {
      // Add a new empty item if it doesn't exist yet at this delta.
      if (!isset($items[$delta])) {
        $items->appendItem();
      }
      elseif (!in_array($items[$delta]->get('target_id')->getValue(), $user_group_ids)) {
        continue;
      }

      // For multiple fields, title and description are handled by the wrapping
      // table.
      if ($is_multiple) {
        $element = [
          '#title' => $this->t('@title (value @number)', ['@title' => $title, '@number' => $delta + 1]),
          '#title_display' => 'invisible',
          '#description' => '',
        ];
      }
      else {
        $element = [
          '#title' => $title,
          '#title_display' => 'before',
          '#description' => $description,
        ];
      }

      $element = $this->formSingleElement($items, $delta, $element, $form, $form_state);

      if ($element) {
        // Input field for the delta (drag-n-drop reordering).
        if ($is_multiple) {
          // We name the element '_weight' to avoid clashing with elements
          // defined by widget.
          $element['_weight'] = array(
            '#type' => 'weight',
            '#title' => $this->t('Weight for row @number', array('@number' => $delta + 1)),
            '#title_display' => 'invisible',
            // Note: this 'delta' is the FAPI #type 'weight' element's property.
            '#delta' => $max,
            '#default_value' => $items[$delta]->_weight ?: $delta,
            '#weight' => 100,
          );
        }

        $elements[$delta] = $element;
      }
    }

    if ($elements) {
      $elements += array(
        '#theme' => 'field_multiple_value_form',
        '#field_name' => $field_name,
        '#cardinality' => $cardinality,
        '#cardinality_multiple' => $this->fieldDefinition->getFieldStorageDefinition()->isMultiple(),
        '#required' => $this->fieldDefinition->isRequired(),
        '#title' => $title,
        '#description' => $description,
        '#max_delta' => $max,
      );

      // Add 'add more' button, if not working with a programmed form.
      if ($cardinality == FieldStorageDefinitionInterface::CARDINALITY_UNLIMITED && !$form_state->isProgrammed()) {
        $id_prefix = implode('-', array_merge($parents, array($field_name)));
        $wrapper_id = Html::getUniqueId($id_prefix . '-add-more-wrapper');
        $elements['#prefix'] = '<div id="' . $wrapper_id . '">';
        $elements['#suffix'] = '</div>';

        $elements['add_more'] = array(
          '#type' => 'submit',
          '#name' => strtr($id_prefix, '-', '_') . '_add_more',
          '#value' => t('Add another item'),
          '#attributes' => array('class' => array('field-add-more-submit')),
          '#limit_validation_errors' => array(array_merge($parents, array($field_name))),
          '#submit' => array(array(get_class($this), 'addMoreSubmit')),
          '#ajax' => array(
            'callback' => array(get_class($this), 'addMoreAjax'),
            'wrapper' => $wrapper_id,
            'effect' => 'fade',
          ),
        );
      }
    }

    return $elements;
  }

  /**
   * Adding the other groups widget to the form.
   *
   * @param $elements
   *   The widget array.
   */
  protected function otherGroupsWidget(FieldItemListInterface $items, FormStateInterface $form_state) {
    if ($this->fieldDefinition->getTargetEntityTypeId() == 'user') {
      $description = $this->t('As groups administrator, associate this user with groups you do <em>not</em> belong to.');
    }
    else {
      $description = $this->t('As groups administrator, associate this content with groups you do <em>not</em> belong to.');
    }

    $field_wrapper = Html::getClass($this->fieldDefinition->getName()) . '-add-another-group';

    $elements = [
      '#type' => 'container',
      '#tree' => TRUE,
      '#title' => $this->t('Other groups'),
      '#description' => $description,
      '#prefix' => '<div id="' . $field_wrapper . '">',
      '#suffix' => '</div>',
      '#cardinality' => FieldStorageDefinitionInterface::CARDINALITY_UNLIMITED,
      '#cardinality_multiple' => TRUE,
      '#theme' => 'field_multiple_value_form',
      '#field_name' => $this->fieldDefinition->getName(),
      '#max_delta' => 1,
    ];

    $elements['add_more'] = [
      '#type' => 'button',
      '#value' => $this->t('Add another item'),
      '#name' => 'add_another_group',
      '#ajax' => [
        'callback' => [$this, 'addMoreAjax'],
        'wrapper' => $field_wrapper,
        'effect' => 'fade',
      ],
    ];

    $delta = 0;

    $target_type = $this->fieldDefinition->getTargetEntityTypeId();

    $user_groups = Og::getEntityGroups(User::load(\Drupal::currentUser()->id()));
    $user_groups_target_type = isset($user_groups[$target_type]) ? $user_groups[$target_type] : [];
    $user_group_ids = array_map(function($group) {
      return $group->id();
    }, $user_groups_target_type);

    $other_groups_weight_delta = round(count($user_groups) / 2);

    foreach ($items->referencedEntities() as $group) {
      if (in_array($group->id(), $user_group_ids)) {
        continue;
      }

      $elements[$delta] = $this->otherGroupsSingle($delta, $group, $other_groups_weight_delta);
      $delta++;
    }

    if (!$form_state->get('other_group_delta')) {
      $form_state->set('other_group_delta', $delta);
    }

    // Get the trigger element and check if this the add another item button.
    $trigger_element = $form_state->getTriggeringElement();

    if ($trigger_element['#name'] == 'add_another_group') {
      // Increase the number of other groups.
      $delta = $form_state->get('other_group_delta') + 1;
      $form_state->set('other_group_delta', $delta);
    }

    // Add another auto complete field.
    for ($i = $delta; $i <= $form_state->get('other_group_delta'); $i++) {
      // Also add one to the weight delta, just to make sure.
      $elements[$i] = $this->otherGroupsSingle($i, NULL, $other_groups_weight_delta + 1);
    }

    return $elements;
  }

  /**
   * Generating other groups auto complete element.
   *
   * @param $delta
   *   The delta of the new element. Need to be the last delta in order to be
   *   added in the end of the list.
   * @param EntityInterface|NULL $entity
   *   The entity object.
   * @return array
   *   A single entity reference input.
   */
  public function otherGroupsSingle($delta, EntityInterface $entity = NULL, $weight_delta = 10) {
    return [
      'target_id' => [
        // @todo Allow this to be configurable with a widget setting.
        '#type' => 'entity_autocomplete',
        '#target_type' => $this->fieldDefinition->getTargetEntityTypeId(),
        // todo: fix the definition in th UI level.
        '#selection_handler' => 'default:og',
        '#selection_settings' => [
          'other_groups' => TRUE,
          'field_mode' => 'admin',
        ],
        '#default_value' => $entity,
      ],
      '_weight' => [
        '#type' => 'weight',
        '#title_display' => 'invisible',
        '#delta' => $weight_delta,
        '#default_value' => $delta,
      ],
    ];
  }

  /**
   * {@inheritdoc}
   */
  public function massageFormValues(array $values, array $form, FormStateInterface $form_state) {
    $parent_values = $values;

    // Get the groups from the other groups widget.
    foreach ($form[$this->fieldDefinition->getName()]['other_groups'] as $key => $value) {
      if (!is_int($key)) {
        continue;
      }

      // Matches the entity label and ID. E.g. 'Label (123)'. The entity ID will
      // be captured in it's own group, with the key 'id'.
      preg_match("|.+\((?<id>[\w.]+)\)|", $value['target_id']['#value'], $matches);

      if (empty($matches['id'])) {
        continue;
      }

      $parent_values[] = [
        'target_id' => $matches['id'],
        '_weight' => $value['_weight']['#value'],
        '_original_delta' => $value['_weight']['#delta'],
      ];
    }

    return $parent_values;
  }

  /**
   * Determines if the current user has group admin permission.
   *
   * @return bool
   */
  protected function isGroupAdmin() {
    // @todo Inject current user service as a dependency.
    return \Drupal::currentUser()->hasPermission(OgAccess::ADMINISTER_GROUP_PERMISSION);
  }

}<|MERGE_RESOLUTION|>--- conflicted
+++ resolved
@@ -15,12 +15,7 @@
 use Drupal\Core\Field\Plugin\Field\FieldWidget\EntityReferenceAutocompleteWidget;
 use Drupal\Core\Form\FormStateInterface;
 use Drupal\og\Og;
-<<<<<<< HEAD
-use Drupal\Core\Field\FieldFilteredMarkup;
-use Drupal\og\OgAccess;
-=======
 use Drupal\user\Entity\User;
->>>>>>> 11b1e772
 
 /**
  * Plugin implementation of the 'entity_reference autocomplete' widget.
@@ -344,7 +339,7 @@
    */
   protected function isGroupAdmin() {
     // @todo Inject current user service as a dependency.
-    return \Drupal::currentUser()->hasPermission(OgAccess::ADMINISTER_GROUP_PERMISSION);
+    return \Drupal::currentUser()->hasPermission('administer group');
   }
 
 }