<?php

/**
 * @file
 * Contains \Drupal\node\Plugin\EntityReferenceSelection\OgSelection.
 */

namespace Drupal\og\Plugin\EntityReferenceSelection;

use Drupal\Core\Entity\ContentEntityInterface;
use Drupal\Core\Entity\Plugin\EntityReferenceSelection\DefaultSelection;
use Drupal\Core\Session\AccountInterface;
use Drupal\og\Og;

/**
 * Provide default OG selection handler.
 *
 * @EntityReferenceSelection(
 *   id = "default:og",
 *   label = @Translation("OG selection"),
 *   entity_types = {"node"},
 *   group = "default",
 *   weight = 1
 * )
 */
class OgSelection extends DefaultSelection {

  /**
   * Get the current account.
   *
   * @return AccountInterface
   */
  public function getAccount() {
    if (empty($this->account)) {
      $this->setAccount(\Drupal::currentUser()->getAccount());
    }

    return $this->currentUser;
  }

  /**
   * Set the current object account.
   *
   * @param AccountInterface $account
   */
  public function setAccount(AccountInterface $account) {
    $this->currentUser = $account;
  }

  /**
   * Overrides the basic entity query object. Return only group in the matching
   * results.
   *
   * @param string|null $match
   *   (Optional) Text to match the label against. Defaults to NULL.
   * @param string $match_operator
   *   (Optional) The operation the matching should be done with. Defaults
   *   to "CONTAINS".
   *
   * @return \Drupal\Core\Entity\Query\QueryInterface
   *   The EntityQuery object with the basic conditions and sorting applied to
   *   it.
   */
  protected function buildEntityQuery($match = NULL, $match_operator = 'CONTAINS') {
    $query = parent::buildEntityQuery($match, $match_operator);

    $target_type = $this->configuration['target_type'];

    $identifier_key = \Drupal::entityManager()->getDefinition($target_type)->getKey('id');
    $user_groups = $this->getUserGroups();
    $bundles = Og::groupManager()->getAllGroupBundles($target_type);

    $query->condition('type', $bundles, 'IN');

    if (!$user_groups) {
      return $query;
    }

    $ids = [];

    if ($this->configuration['handler_settings']['field_mode'] == 'admin') {
      // Don't include the groups, the user doesn't have create permission.
      foreach ($user_groups as $delta => $group) {
        if ($group->access('create')) {
          $ids[] = $group->id();
        }
      }

      if ($ids) {
        $query->condition($identifier_key, $ids, 'IN');
      }
    }
    else {
      // Determine which groups should be selectable.
      foreach ($user_groups as $group) {
        // Check if user has "create" permissions on those groups. If the user
        // doesn't have create permission, check if perhaps the content already
        // exists and the user has edit permission.
        if ($group->access('create')) {
          $ids[] = $group->id();
        }
      }
      if ($ids) {
        $query->condition($identifier_key, $ids, 'NOT IN');
      }
      else {
        // User doesn't have permission to select any group so falsify this
        // query.
        $query->condition($identifier_key, -1, '=');
      }
    }

    return $query;
  }

  /**
   * Get the user's groups.
   *
   * @return ContentEntityInterface[]
   */
  private function getUserGroups() {
<<<<<<< HEAD
    $other_groups = \Drupal\og\Controller\OG::getEntityGroups('user', $this->getAccount()->id());
    return !empty($other_groups[$this->configuration['target_type']]) ? $other_groups[$this->configuration['target_type']] : NULL;
=======
    $other_groups = Og::getEntityGroups('user', $this->getAccount()->id());
    return $other_groups[$this->configuration['target_type']];
>>>>>>> aad9f37a
  }

}<|MERGE_RESOLUTION|>--- conflicted
+++ resolved
@@ -119,13 +119,8 @@
    * @return ContentEntityInterface[]
    */
   private function getUserGroups() {
-<<<<<<< HEAD
-    $other_groups = \Drupal\og\Controller\OG::getEntityGroups('user', $this->getAccount()->id());
+    $other_groups = Og::getEntityGroups('user', $this->getAccount()->id());
     return !empty($other_groups[$this->configuration['target_type']]) ? $other_groups[$this->configuration['target_type']] : NULL;
-=======
-    $other_groups = Og::getEntityGroups('user', $this->getAccount()->id());
-    return $other_groups[$this->configuration['target_type']];
->>>>>>> aad9f37a
   }
 
 }