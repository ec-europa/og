--- conflicted
+++ resolved
@@ -126,15 +126,9 @@
    *
    * @return ContentEntityInterface[]
    */
-<<<<<<< HEAD
-  private function getUserGroups() {
-    $user_groups = Og::getEntityGroups('user', $this->getAccount()->id());
-    return !empty($user_groups[$this->configuration['target_type']]) ? $user_groups[$this->configuration['target_type']] : NULL;
-=======
   protected function getUserGroups() {
     $other_groups = Og::getEntityGroups('user', $this->currentUser->id());
     return isset($other_groups[$this->configuration['target_type']]) ? $other_groups[$this->configuration['target_type']] : [];
->>>>>>> c7578412
   }
 
 }