--- conflicted
+++ resolved
@@ -126,16 +126,10 @@
    * Sets the membership state.
    *
    * @param int $state
-<<<<<<< HEAD
-   *   One of OgMembershipInterface::STATE_ACTIVE,
-   *   OgMembershipInterface::STATE_PENDING, or
-   *   OgMembershipInterface::STATE_BLOCKED.
-=======
    *   The state of the membership. It may be of the following constants:
    *   - OgMembershipInterface::STATE_ACTIVE
    *   - OgMembershipInterface::STATE_PENDING
    *   - OgMembershipInterface::STATE_BLOCKED.
->>>>>>> 7218f9a9
    *
    * @return \Drupal\og\OgMembershipInterface
    *   The updated OG Membership object.
