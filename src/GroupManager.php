<?php

/**
 * @file
 * Contains \Drupal\og\GroupManager.
 */

namespace Drupal\og;

use Drupal\Core\Config\ConfigFactoryInterface;
use Drupal\Core\Entity\EntityTypeBundleInfoInterface;
<<<<<<< HEAD
use Drupal\Core\Extension\ModuleHandlerInterface;
=======
use Drupal\Core\Entity\EntityTypeManagerInterface;
>>>>>>> 2e8581be
use Drupal\Core\State\StateInterface;
use Drupal\og\Entity\OgRole;
use Drupal\og\Event\DefaultRoleEvent;
use Drupal\og\Event\DefaultRoleEventInterface;
use Drupal\og\Event\PermissionEvent;
use Drupal\og\Event\PermissionEventInterface;
use Symfony\Component\EventDispatcher\EventDispatcherInterface;

/**
 * A manager to keep track of which entity type/bundles are OG group enabled.
 */
class GroupManager {

  /**
   * The key used to identify the cached version of the group relation map.
   */
  const GROUP_RELATION_MAP_CACHE_KEY = 'og.group_manager.group_relation_map';

  /**
   * The OG settings configuration key.
   *
   * @var string
   */
  const SETTINGS_CONFIG_KEY = 'og.settings';

  /**
   * The OG group settings config key.
   *
   * @var string
   */
  const GROUPS_CONFIG_KEY = 'groups';

  /**
   * The config factory.
   *
   * @var \Drupal\Core\Config\ConfigFactoryInterface
   */
  protected $configFactory;

  /**
<<<<<<< HEAD
   * The module handler service.
   *
   * @var \Drupal\Core\Extension\ModuleHandlerInterface
   */
  protected $moduleHandler;

   /**
=======
   * The entity storage for OgRole entities.
   *
   * @var \Drupal\Core\Entity\EntityStorageInterface
   */
  protected $ogRoleStorage;

  /**
>>>>>>> 2e8581be
   * The service providing information about bundles.
   *
   * @var \Drupal\Core\Entity\EntityTypeBundleInfoInterface
   */
  protected $entityTypeBundleInfo;

  /**
   * The event dispatcher.
   *
   * @var \Symfony\Component\EventDispatcher\EventDispatcherInterface
   */
  protected $eventDispatcher;

  /**
   * The state service.
   *
   * @var \Drupal\Core\State\StateInterface
   */
  protected $state;

  /**
   * A map of entity types and bundles.
   *
   * Do not access this property directly, use $this->getGroupMap() instead.
   *
   * @var array
   */
  protected $groupMap;

  /**
   * A map of group and group content relations.
   *
   * Do not access this property directly, use $this->getGroupRelationMap()
   * instead.
   *
   * @var array $groupRelationMap
   *   An associative array representing group and group content relations, in
   *   the following format:
   *   @code
   *   [
   *     'group_entity_type_id' => [
   *       'group_bundle_id' => [
   *         'group_content_entity_type_id' => [
   *           'group_content_bundle_id',
   *         ],
   *       ],
   *     ],
   *   ]
   *   @endcode
   */
  protected $groupRelationMap = [];

  /**
   * Constructs an GroupManager object.
   *
   * @param \Drupal\Core\Config\ConfigFactoryInterface $config_factory
   *   The config factory.
   * @param \Drupal\Core\Entity\EntityTypeManagerInterface $entity_type_manager
   *   The entity type manager.
   * @param \Drupal\Core\Entity\EntityTypeBundleInfoInterface $entity_type_bundle_info
   *   The service providing information about bundles.
   * @param \Symfony\Component\EventDispatcher\EventDispatcherInterface
   *   The event dispatcher.
   * @param \Drupal\Core\State\StateInterface $state
   *   The state service.
   */
<<<<<<< HEAD
  public function __construct(ConfigFactoryInterface $config_factory, EntityTypeBundleInfoInterface $entity_type_bundle_info, StateInterface $state, ModuleHandlerInterface $module_handler) {
=======
  public function __construct(ConfigFactoryInterface $config_factory, EntityTypeManagerInterface $entity_type_manager, EntityTypeBundleInfoInterface $entity_type_bundle_info, EventDispatcherInterface $event_dispatcher, StateInterface $state) {
>>>>>>> 2e8581be
    $this->configFactory = $config_factory;
    $this->ogRoleStorage = $entity_type_manager->getStorage('og_role');
    $this->entityTypeBundleInfo = $entity_type_bundle_info;
    $this->eventDispatcher = $event_dispatcher;
    $this->state = $state;
    $this->moduleHandler = $module_handler;
  }

  /**
   * Determines whether an entity type ID and bundle ID are group enabled.
   *
   * @param string $entity_type_id
   * @param string $bundle
   *
   * @return bool
   */
  public function isGroup($entity_type_id, $bundle) {
    $group_map = $this->getGroupMap();
    return isset($group_map[$entity_type_id]) && in_array($bundle, $group_map[$entity_type_id]);
  }

  /**
   * @param $entity_type_id
   *
   * @return array
   */
  public function getGroupsForEntityType($entity_type_id) {
    $group_map = $this->getGroupMap();
    return isset($group_map[$entity_type_id]) ? $group_map[$entity_type_id] : [];
  }

  /**
   * Get all group bundles keyed by entity type.
   *
   * @return array
   *   An associative array, keyed by entity type, each value an indexed array
   *   of bundle IDs.
   */
  public function getAllGroupBundles($entity_type = NULL) {
    $group_map = $this->getGroupMap();
    return !empty($group_map[$entity_type]) ? $group_map[$entity_type] : $group_map;
  }

  /**
   * Returns all group bundles that are referenced by the given group content.
   *
   * @param string $group_content_entity_type_id
   *   The entity type ID of the group content type for which to return
   *   associated group bundle IDs.
   * @param string $group_content_bundle_id
   *   The bundle ID of the group content type for which to return associated
   *   group bundle IDs.
   *
   * @return array
   *   An array of group bundle IDs, keyed by group entity type ID.
   */
  public function getGroupBundleIdsByGroupContentBundle($group_content_entity_type_id, $group_content_bundle_id) {
    $bundles = [];

    foreach (OgGroupAudienceHelper::getAllGroupAudienceFields($group_content_entity_type_id, $group_content_bundle_id) as $field) {
      $group_entity_type_id = $field->getSetting('target_type');
      $handler_settings = $field->getSetting('handler_settings');
      $group_bundle_ids = !empty($handler_settings['target_bundles']) ? $handler_settings['target_bundles'] : [];

      // If the group bundles are empty, it means that all bundles are
      // referenced.
      if (empty($group_bundle_ids)) {
        $group_bundle_ids = $this->getGroupMap()[$group_entity_type_id];
      }

      foreach ($group_bundle_ids as $group_bundle_id) {
        $bundles[$group_entity_type_id][$group_bundle_id] = $group_bundle_id;
      }
    }

    return $bundles;
  }

  /**
   * Returns group content bundles that are referencing the given group content.
   *
   * @param string $group_entity_type_id
   *   The entity type ID of the group type for which to return associated group
   *   content bundle IDs.
   * @param string $group_bundle_id
   *   The bundle ID of the group type for which to return associated group
   *   content bundle IDs.
   *
   * @return array
   *   An array of group content bundle IDs, keyed by group content entity type
   *   ID.
   */
  public function getGroupContentBundleIdsByGroupBundle($group_entity_type_id, $group_bundle_id) {
    $group_relation_map = $this->getGroupRelationMap();
    return isset($group_relation_map[$group_entity_type_id][$group_bundle_id]) ? $group_relation_map[$group_entity_type_id][$group_bundle_id] : [];
  }

  /**
   * Sets an entity type instance as being an OG group.
   *
   * @param string $entity_type_id
   *   The entity type ID of the bundle to declare as being a group.
   * @param string $bundle_id
   *   The bundle ID of the bundle to declare as being a group.
   *
   * @throws \InvalidArgumentException
   *   Thrown when the given bundle is already a group.
   */
  public function addGroup($entity_type_id, $bundle_id) {
    // Throw an error if the entity type is already defined as a group.
    if ($this->isGroup($entity_type_id, $bundle_id)) {
      throw new \InvalidArgumentException("The '$entity_type_id' of type '$bundle_id' is already a group.");
    }
    $editable = $this->configFactory->getEditable('og.settings');

    $groups = $editable->get('groups');
    $groups[$entity_type_id][] = $bundle_id;
    // @todo, just key by bundle ID instead?
    $groups[$entity_type_id] = array_unique($groups[$entity_type_id]);

    $editable->set('groups', $groups);
    $editable->save();

<<<<<<< HEAD
    // Notify other module we added a new group.
    // todo: should this be an event?
    $this->moduleHandler->invokeAll('og_group_created', [$entity_type_id, $bundle_id]);

=======
    $this->createPerBundleRoles($entity_type_id, $bundle_id);
>>>>>>> 2e8581be
    $this->refreshGroupMap();
  }

  /**
   * Removes an entity type instance as being an OG group.
   */
  public function removeGroup($entity_type_id, $bundle_id) {
    $editable = $this->configFactory->getEditable('og.settings');
    $groups = $editable->get('groups');

    if (isset($groups[$entity_type_id])) {
      $search_key = array_search($bundle_id, $groups[$entity_type_id]);

      if ($search_key !== FALSE) {
        unset($groups[$entity_type_id][$search_key]);
      }

      // Clean up entity types that have become empty.
      $groups = array_filter($groups);

      // Only update and refresh the map if a key was found and unset.
      $editable->set('groups', $groups);
      $editable->save();

      // Remove all roles associated with this group type.
      $this->removeRoles($entity_type_id, $bundle_id);

      $this->resetGroupMap();
    }
  }

  /**
   * Creates the roles for the given group type, based on the default roles.
   *
   * This is intended to be called after a new group type has been created.
   *
   * @param string $entity_type_id
   *   The entity type ID of the group for which to create default roles.
   * @param string $bundle_id
   *   The bundle ID of the group for which to create default roles.
   *
   * @todo: Would a dedicated RoleManager service be a better place for this?
   */
  protected function createPerBundleRoles($entity_type_id, $bundle_id) {
    foreach ($this->getDefaultRoles() as $role) {
      $role->setGroupType($entity_type_id);
      $role->setGroupBundle($bundle_id);

      // Populate the default permissions.
      $event = new PermissionEvent($entity_type_id, $bundle_id);
      /** @var \Drupal\og\Event\PermissionEventInterface $permissions */
      $permissions = $this->eventDispatcher->dispatch(PermissionEventInterface::EVENT_NAME, $event);
      foreach (array_keys($permissions->filterByDefaultRole($role->getName())) as $permission) {
        $role->grantPermission($permission);
      }
      $role->save();
    }
  }

  /**
   * Returns the default roles.
   *
   * @return \Drupal\og\Entity\OgRole[]
   *   An associative array of (unsaved) OgRole entities, keyed by role name.
   *
   * @todo: Would a dedicated RoleManager service be a better place for this?
   */
  public function getDefaultRoles() {
    // Provide the required default roles: 'member' and 'non-member'.
    $roles = $this->getRequiredDefaultRoles();

    $event = new DefaultRoleEvent();
    $this->eventDispatcher->dispatch(DefaultRoleEventInterface::EVENT_NAME, $event);

    // Use the array union operator '+=' to ensure the default roles cannot be
    // altered by event subscribers.
    $roles += $event->getRoles();

    return $roles;
  }

  /**
   * Returns the roles which every group type requires.
   *
   * This provides the 'member' and 'non-member' roles. These are hard coded
   * because they are strictly required and should not be altered.
   *
   * @return \Drupal\og\Entity\OgRole[]
   *   An associative array of (unsaved) required OgRole entities, keyed by role
   *   name. These are populated with the basic properties: name, label and
   *   role_type.
   *
   * @todo: Would a dedicated RoleManager service be a better place for this?
   */
  protected function getRequiredDefaultRoles() {
    $roles = [];

    $role_properties = [
      [
        'role_type' => OgRoleInterface::ROLE_TYPE_REQUIRED,
        'label' => 'Non-member',
        'name' => OgRoleInterface::ANONYMOUS,
      ],
      [
        'role_type' => OgRoleInterface::ROLE_TYPE_REQUIRED,
        'label' => 'Member',
        'name' => OgRoleInterface::AUTHENTICATED,
      ],
    ];

    foreach ($role_properties as $properties) {
      $roles[$properties['name']] = $this->ogRoleStorage->create($properties);
    }

    return $roles;
  }

  /**
   * Deletes the roles associated with a group type.
   *
   * @param string $entity_type_id
   *   The entity type ID of the group for which to delete the roles.
   * @param string $bundle_id
   *   The bundle ID of the group for which to delete the roles.
   *
   * @todo: Would a dedicated RoleManager service be a better place for this?
   */
  protected function removeRoles($entity_type_id, $bundle_id) {
    $properties = [
      'group_type' => $entity_type_id,
      'group_bundle' => $bundle_id,
    ];
    foreach ($this->ogRoleStorage->loadByProperties($properties) as $role) {
      $role->delete();
    }
  }

  /**
   * Resets all locally stored data.
   */
  public function reset() {
    $this->resetGroupMap();
    $this->resetGroupRelationMap();
  }

  /**
   * Resets the cached group map.
   *
   * Call this after adding or removing a group type.
   */
  public function resetGroupMap() {
    $this->groupMap = [];
  }

  /**
   * Resets the cached group relation map.
   *
   * Call this after making a change to the relationship between a group type
   * and a group content type.
   */
  public function resetGroupRelationMap() {
    $this->groupRelationMap = [];
    $this->state->delete(self::GROUP_RELATION_MAP_CACHE_KEY);
  }

  /**
   * Returns the group map.
   *
   * @return array
   *   The group map.
   */
  protected function getGroupMap() {
    if (empty($this->groupMap)) {
      $this->refreshGroupMap();
    }
    return $this->groupMap;
  }

  /**
   * Returns the group relation map.
   *
   * @return array
   *   The group relation map.
   */
  protected function getGroupRelationMap() {
    if (empty($this->groupRelationMap)) {
      $this->refreshGroupRelationMap();
    }
    return $this->groupRelationMap;
  }

  /**
   * Refreshes the groupMap property with currently configured groups.
   */
  protected function refreshGroupMap() {
    $group_map = $this->configFactory->get(static::SETTINGS_CONFIG_KEY)->get(static::GROUPS_CONFIG_KEY);
    $this->groupMap = !empty($group_map) ? $group_map : [];
  }

  /**
   * Populates the map of relations between group types and group content types.
   */
  protected function refreshGroupRelationMap() {
    // Retrieve a cached version of the map if it exists.
    if ($group_relation_map = $this->state->get(self::GROUP_RELATION_MAP_CACHE_KEY)) {
      $this->groupRelationMap = $group_relation_map;
      return;
    }

    $this->groupRelationMap = [];

    foreach ($this->entityTypeBundleInfo->getAllBundleInfo() as $group_content_entity_type_id => $bundles) {
      foreach ($bundles as $group_content_bundle_id => $bundle_info) {
        foreach ($this->getGroupBundleIdsByGroupContentBundle($group_content_entity_type_id, $group_content_bundle_id) as $group_entity_type_id => $group_bundle_ids) {
          foreach ($group_bundle_ids as $group_bundle_id) {
            $this->groupRelationMap[$group_entity_type_id][$group_bundle_id][$group_content_entity_type_id][$group_content_bundle_id] = $group_content_bundle_id;
          }
        }
      }
    }
    // Cache the map.
    $this->state->set(self::GROUP_RELATION_MAP_CACHE_KEY, $this->groupRelationMap);
  }

}<|MERGE_RESOLUTION|>--- conflicted
+++ resolved
@@ -9,11 +9,8 @@
 
 use Drupal\Core\Config\ConfigFactoryInterface;
 use Drupal\Core\Entity\EntityTypeBundleInfoInterface;
-<<<<<<< HEAD
 use Drupal\Core\Extension\ModuleHandlerInterface;
-=======
 use Drupal\Core\Entity\EntityTypeManagerInterface;
->>>>>>> 2e8581be
 use Drupal\Core\State\StateInterface;
 use Drupal\og\Entity\OgRole;
 use Drupal\og\Event\DefaultRoleEvent;
@@ -53,16 +50,7 @@
    */
   protected $configFactory;
 
-  /**
-<<<<<<< HEAD
-   * The module handler service.
-   *
-   * @var \Drupal\Core\Extension\ModuleHandlerInterface
-   */
-  protected $moduleHandler;
-
    /**
-=======
    * The entity storage for OgRole entities.
    *
    * @var \Drupal\Core\Entity\EntityStorageInterface
@@ -70,7 +58,6 @@
   protected $ogRoleStorage;
 
   /**
->>>>>>> 2e8581be
    * The service providing information about bundles.
    *
    * @var \Drupal\Core\Entity\EntityTypeBundleInfoInterface
@@ -137,17 +124,12 @@
    * @param \Drupal\Core\State\StateInterface $state
    *   The state service.
    */
-<<<<<<< HEAD
-  public function __construct(ConfigFactoryInterface $config_factory, EntityTypeBundleInfoInterface $entity_type_bundle_info, StateInterface $state, ModuleHandlerInterface $module_handler) {
-=======
   public function __construct(ConfigFactoryInterface $config_factory, EntityTypeManagerInterface $entity_type_manager, EntityTypeBundleInfoInterface $entity_type_bundle_info, EventDispatcherInterface $event_dispatcher, StateInterface $state) {
->>>>>>> 2e8581be
     $this->configFactory = $config_factory;
     $this->ogRoleStorage = $entity_type_manager->getStorage('og_role');
     $this->entityTypeBundleInfo = $entity_type_bundle_info;
     $this->eventDispatcher = $event_dispatcher;
     $this->state = $state;
-    $this->moduleHandler = $module_handler;
   }
 
   /**
@@ -265,14 +247,7 @@
     $editable->set('groups', $groups);
     $editable->save();
 
-<<<<<<< HEAD
-    // Notify other module we added a new group.
-    // todo: should this be an event?
-    $this->moduleHandler->invokeAll('og_group_created', [$entity_type_id, $bundle_id]);
-
-=======
     $this->createPerBundleRoles($entity_type_id, $bundle_id);
->>>>>>> 2e8581be
     $this->refreshGroupMap();
   }
 
