<?php

/**
 * @file
 * Contains \Drupal\og\GroupManager.
 */

namespace Drupal\og;

use Drupal\Core\Config\ConfigFactoryInterface;
use Drupal\Core\Entity\EntityTypeBundleInfoInterface;
use Drupal\Core\Entity\EntityTypeManagerInterface;
use Drupal\Core\State\StateInterface;
use Drupal\og\Event\DefaultRoleEventInterface;
use Symfony\Component\EventDispatcher\EventDispatcherInterface;

/**
 * A manager to keep track of which entity type/bundles are OG group enabled.
 */
class GroupManager {

  /**
   * The key used to identify the cached version of the group relation map.
   */
  const GROUP_RELATION_MAP_CACHE_KEY = 'og.group_manager.group_relation_map';

  /**
   * The OG settings configuration key.
   *
   * @var string
   */
  const SETTINGS_CONFIG_KEY = 'og.settings';

  /**
   * The OG group settings config key.
   *
   * @var string
   */
  const GROUPS_CONFIG_KEY = 'groups';

  /**
   * The config factory.
   *
   * @var \Drupal\Core\Config\ConfigFactoryInterface
   */
  protected $configFactory;

  /**
   * The entity storage for OgRole entities.
   *
   * @var \Drupal\Core\Entity\EntityStorageInterface
   */
  protected $ogRoleStorage;

  /**
   * The service providing information about bundles.
   *
   * @var \Drupal\Core\Entity\EntityTypeBundleInfoInterface
   */
  protected $entityTypeBundleInfo;

  /**
   * The event dispatcher.
   *
   * @var \Symfony\Component\EventDispatcher\EventDispatcherInterface
   */
  protected $eventDispatcher;

  /**
   * The state service.
   *
   * @var \Drupal\Core\State\StateInterface
   */
  protected $state;

  /**
   * The OG permission manager.
   *
   * @var \Drupal\og\PermissionManager
   *
   * @todo This should be PermissionManagerInterface.
   */
  protected $permissionManager;

  /**
   * A map of entity types and bundles.
   *
   * Do not access this property directly, use $this->getGroupMap() instead.
   *
   * @var array
   */
  protected $groupMap;

  /**
   * A map of group and group content relations.
   *
   * Do not access this property directly, use $this->getGroupRelationMap()
   * instead.
   *
   * @var array $groupRelationMap
   *   An associative array representing group and group content relations, in
   *   the following format:
   *   @code
   *   [
   *     'group_entity_type_id' => [
   *       'group_bundle_id' => [
   *         'group_content_entity_type_id' => [
   *           'group_content_bundle_id',
   *         ],
   *       ],
   *     ],
   *   ]
   *   @endcode
   */
  protected $groupRelationMap = [];

  /**
   * Constructs an GroupManager object.
   *
   * @param \Drupal\Core\Config\ConfigFactoryInterface $config_factory
   *   The config factory.
   * @param \Drupal\Core\Entity\EntityTypeManagerInterface $entity_type_manager
   *   The entity type manager.
   * @param \Drupal\Core\Entity\EntityTypeBundleInfoInterface $entity_type_bundle_info
   *   The service providing information about bundles.
   * @param \Symfony\Component\EventDispatcher\EventDispatcherInterface
   *   The event dispatcher.
   * @param \Drupal\Core\State\StateInterface $state
   *   The state service.
   * @param \Drupal\og\PermissionManager $permission_manager
   *   The OG permission manager.
   */
<<<<<<< HEAD
  public function __construct(ConfigFactoryInterface $config_factory, EntityTypeManagerInterface $entity_type_manager, EntityTypeBundleInfoInterface $entity_type_bundle_info, EventDispatcherInterface $event_dispatcher, DefaultRoleEventInterface $default_role_event, StateInterface $state, PermissionManager $permission_manager) {
=======
  public function __construct(ConfigFactoryInterface $config_factory, EntityTypeManagerInterface $entity_type_manager, EntityTypeBundleInfoInterface $entity_type_bundle_info, EventDispatcherInterface $event_dispatcher, StateInterface $state) {
>>>>>>> 0f2fef0d
    $this->configFactory = $config_factory;
    $this->ogRoleStorage = $entity_type_manager->getStorage('og_role');
    $this->entityTypeBundleInfo = $entity_type_bundle_info;
    $this->eventDispatcher = $event_dispatcher;
    $this->state = $state;
    $this->permissionManager = $permission_manager;
  }

  /**
   * Determines whether an entity type ID and bundle ID are group enabled.
   *
   * @param string $entity_type_id
   * @param string $bundle
   *
   * @return bool
   */
  public function isGroup($entity_type_id, $bundle) {
    $group_map = $this->getGroupMap();
    return isset($group_map[$entity_type_id]) && in_array($bundle, $group_map[$entity_type_id]);
  }

  /**
   * @param $entity_type_id
   *
   * @return array
   */
  public function getGroupsForEntityType($entity_type_id) {
    $group_map = $this->getGroupMap();
    return isset($group_map[$entity_type_id]) ? $group_map[$entity_type_id] : [];
  }

  /**
   * Get all group bundles keyed by entity type.
   *
   * @return array
   *   An associative array, keyed by entity type, each value an indexed array
   *   of bundle IDs.
   */
  public function getAllGroupBundles($entity_type = NULL) {
    $group_map = $this->getGroupMap();
    return !empty($group_map[$entity_type]) ? $group_map[$entity_type] : $group_map;
  }

  /**
   * Returns all group bundles that are referenced by the given group content.
   *
   * @param string $group_content_entity_type_id
   *   The entity type ID of the group content type for which to return
   *   associated group bundle IDs.
   * @param string $group_content_bundle_id
   *   The bundle ID of the group content type for which to return associated
   *   group bundle IDs.
   *
   * @return array
   *   An array of group bundle IDs, keyed by group entity type ID.
   */
  public function getGroupBundleIdsByGroupContentBundle($group_content_entity_type_id, $group_content_bundle_id) {
    $bundles = [];

    foreach (OgGroupAudienceHelper::getAllGroupAudienceFields($group_content_entity_type_id, $group_content_bundle_id) as $field) {
      $group_entity_type_id = $field->getSetting('target_type');
      $handler_settings = $field->getSetting('handler_settings');
      $group_bundle_ids = !empty($handler_settings['target_bundles']) ? $handler_settings['target_bundles'] : [];

      // If the group bundles are empty, it means that all bundles are
      // referenced.
      if (empty($group_bundle_ids)) {
        $group_bundle_ids = $this->getGroupMap()[$group_entity_type_id];
      }

      foreach ($group_bundle_ids as $group_bundle_id) {
        $bundles[$group_entity_type_id][$group_bundle_id] = $group_bundle_id;
      }
    }

    return $bundles;
  }

  /**
   * Returns group content bundles that are referencing the given group content.
   *
   * @param string $group_entity_type_id
   *   The entity type ID of the group type for which to return associated group
   *   content bundle IDs.
   * @param string $group_bundle_id
   *   The bundle ID of the group type for which to return associated group
   *   content bundle IDs.
   *
   * @return array
   *   An array of group content bundle IDs, keyed by group content entity type
   *   ID.
   */
  public function getGroupContentBundleIdsByGroupBundle($group_entity_type_id, $group_bundle_id) {
    $group_relation_map = $this->getGroupRelationMap();
    return isset($group_relation_map[$group_entity_type_id][$group_bundle_id]) ? $group_relation_map[$group_entity_type_id][$group_bundle_id] : [];
  }

  /**
   * Sets an entity type instance as being an OG group.
   *
   * @param string $entity_type_id
   *   The entity type ID of the bundle to declare as being a group.
   * @param string $bundle_id
   *   The bundle ID of the bundle to declare as being a group.
   *
   * @throws \InvalidArgumentException
   *   Thrown when the given bundle is already a group.
   */
  public function addGroup($entity_type_id, $bundle_id) {
    // Throw an error if the entity type is already defined as a group.
    if ($this->isGroup($entity_type_id, $bundle_id)) {
      throw new \InvalidArgumentException("The '$entity_type_id' of type '$bundle_id' is already a group.");
    }
    $editable = $this->configFactory->getEditable('og.settings');
    $groups = $editable->get('groups');
    $groups[$entity_type_id][] = $bundle_id;
    // @todo, just key by bundle ID instead?
    $groups[$entity_type_id] = array_unique($groups[$entity_type_id]);

    $editable->set('groups', $groups);
    $editable->save();

    $this->createPerBundleRoles($entity_type_id, $bundle_id);
    $this->refreshGroupMap();
  }

  /**
   * Removes an entity type instance as being an OG group.
   */
  public function removeGroup($entity_type_id, $bundle_id) {
    $editable = $this->configFactory->getEditable('og.settings');
    $groups = $editable->get('groups');

    if (isset($groups[$entity_type_id])) {
      $search_key = array_search($bundle_id, $groups[$entity_type_id]);

      if ($search_key !== FALSE) {
        unset($groups[$entity_type_id][$search_key]);
      }

      // Clean up entity types that have become empty.
      $groups = array_filter($groups);

      // Only update and refresh the map if a key was found and unset.
      $editable->set('groups', $groups);
      $editable->save();

      // Remove all roles associated with this group type.
      $this->removeRoles($entity_type_id, $bundle_id);

      $this->resetGroupMap();
    }
  }

  /**
   * Creates the roles for the given group type, based on the default roles.
   *
   * This is intended to be called after a new group type has been created.
   *
   * @param string $entity_type_id
   *   The entity type ID of the group for which to create default roles.
   * @param string $bundle_id
   *   The bundle ID of the group for which to create default roles.
   *
   * @todo: Would a dedicated RoleManager service be a better place for this?
   */
  protected function createPerBundleRoles($entity_type_id, $bundle_id) {
    foreach ($this->getDefaultRoles() as $role) {
      $role->setGroupType($entity_type_id);
      $role->setGroupBundle($bundle_id);

      // Populate the default roles with a set of default permissions.
      $permissions = $this->permissionManager->getDefaultPermissions($entity_type_id, $bundle_id, [], $role->getName());
      foreach (array_keys($permissions) as $permission) {
        $role->grantPermission($permission);
      }

      $role->save();
    }
  }

  /**
   * Returns the default roles.
   *
   * @return \Drupal\og\Entity\OgRole[]
   *   An associative array of (unsaved) OgRole entities, keyed by role name.
   *   These are populated with the basic properties: name, label, role_type and
   *   is_admin.
   *
   * @todo: Would a dedicated RoleManager service be a better place for this?
   */
<<<<<<< HEAD
  protected function getDefaultRoles() {
    // Provide the required default roles: 'member' and 'non-member'.
    $roles = $this->getRequiredDefaultRoles();

    // Request the optional default roles from the DefaultRoleEvent listener.
    // The DefaultRoleEvent is a service which means that it persists in memory.
    // We need to reset it before dispatching to ensure any old values are
    // cleared.
    $this->defaultRoleEvent->reset();
    $this->eventDispatcher->dispatch(DefaultRoleEventInterface::EVENT_NAME, $this->defaultRoleEvent);

    // Use the array union operator '+=' to ensure the default roles cannot be
    // altered by event subscribers.
    $roles += $this->defaultRoleEvent->getRoles();

    return $roles;
  }

  /**
   * Returns the roles which every group type requires.
   *
   * This provides the 'member' and 'non-member' roles. These are hard coded
   * because they are strictly required and should not be altered.
   *
   * @return \Drupal\og\Entity\OgRole[]
   *   An associative array of (unsaved) required OgRole entities, keyed by role
   *   name. These are populated with the basic properties: name, label and
   *   role_type.
   *
   * @todo: Would a dedicated RoleManager service be a better place for this?
   */
  protected function getRequiredDefaultRoles() {
    $roles = [];

    $role_properties = [
      [
        'role_type' => OgRoleInterface::ROLE_TYPE_REQUIRED,
        'label' => 'Non-member',
        'name' => OgRoleInterface::ANONYMOUS,
      ],
      [
        'role_type' => OgRoleInterface::ROLE_TYPE_REQUIRED,
        'label' => 'Member',
        'name' => OgRoleInterface::AUTHENTICATED,
      ],
    ];

=======
  public function getDefaultRoles() {
    // Provide the required default roles: 'member' and 'non-member'.
    $roles = $this->getRequiredDefaultRoles();

    $event = new DefaultRoleEvent();
    $this->eventDispatcher->dispatch(DefaultRoleEventInterface::EVENT_NAME, $event);

    // Use the array union operator '+=' to ensure the default roles cannot be
    // altered by event subscribers.
    $roles += $event->getRoles();

    return $roles;
  }

  /**
   * Returns the roles which every group type requires.
   *
   * This provides the 'member' and 'non-member' roles. These are hard coded
   * because they are strictly required and should not be altered.
   *
   * @return \Drupal\og\Entity\OgRole[]
   *   An associative array of (unsaved) required OgRole entities, keyed by role
   *   name. These are populated with the basic properties: name, label and
   *   role_type.
   *
   * @todo: Would a dedicated RoleManager service be a better place for this?
   */
  protected function getRequiredDefaultRoles() {
    $roles = [];

    $role_properties = [
      [
        'role_type' => OgRoleInterface::ROLE_TYPE_REQUIRED,
        'label' => 'Non-member',
        'name' => OgRoleInterface::ANONYMOUS,
      ],
      [
        'role_type' => OgRoleInterface::ROLE_TYPE_REQUIRED,
        'label' => 'Member',
        'name' => OgRoleInterface::AUTHENTICATED,
      ],
    ];

>>>>>>> 0f2fef0d
    foreach ($role_properties as $properties) {
      $roles[$properties['name']] = $this->ogRoleStorage->create($properties);
    }

    return $roles;
  }

  /**
   * Deletes the roles associated with a group type.
   *
   * @param string $entity_type_id
   *   The entity type ID of the group for which to delete the roles.
   * @param string $bundle_id
   *   The bundle ID of the group for which to delete the roles.
   *
   * @todo: Would a dedicated RoleManager service be a better place for this?
   */
  protected function removeRoles($entity_type_id, $bundle_id) {
    $properties = [
      'group_type' => $entity_type_id,
      'group_bundle' => $bundle_id,
    ];
    foreach ($this->ogRoleStorage->loadByProperties($properties) as $role) {
      $role->delete();
    }
  }

  /**
   * Resets all locally stored data.
   */
  public function reset() {
    $this->resetGroupMap();
    $this->resetGroupRelationMap();
  }

  /**
   * Resets the cached group map.
   *
   * Call this after adding or removing a group type.
   */
  public function resetGroupMap() {
    $this->groupMap = [];
  }

  /**
   * Resets the cached group relation map.
   *
   * Call this after making a change to the relationship between a group type
   * and a group content type.
   */
  public function resetGroupRelationMap() {
    $this->groupRelationMap = [];
    $this->state->delete(self::GROUP_RELATION_MAP_CACHE_KEY);
  }

  /**
   * Returns the group map.
   *
   * @return array
   *   The group map.
   */
  protected function getGroupMap() {
    if (empty($this->groupMap)) {
      $this->refreshGroupMap();
    }
    return $this->groupMap;
  }

  /**
   * Returns the group relation map.
   *
   * @return array
   *   The group relation map.
   */
  protected function getGroupRelationMap() {
    if (empty($this->groupRelationMap)) {
      $this->refreshGroupRelationMap();
    }
    return $this->groupRelationMap;
  }

  /**
   * Refreshes the groupMap property with currently configured groups.
   */
  protected function refreshGroupMap() {
    $group_map = $this->configFactory->get(static::SETTINGS_CONFIG_KEY)->get(static::GROUPS_CONFIG_KEY);
    $this->groupMap = !empty($group_map) ? $group_map : [];
  }

  /**
   * Populates the map of relations between group types and group content types.
   */
  protected function refreshGroupRelationMap() {
    // Retrieve a cached version of the map if it exists.
    if ($group_relation_map = $this->state->get(self::GROUP_RELATION_MAP_CACHE_KEY)) {
      $this->groupRelationMap = $group_relation_map;
      return;
    }

    $this->groupRelationMap = [];

    foreach ($this->entityTypeBundleInfo->getAllBundleInfo() as $group_content_entity_type_id => $bundles) {
      foreach ($bundles as $group_content_bundle_id => $bundle_info) {
        foreach ($this->getGroupBundleIdsByGroupContentBundle($group_content_entity_type_id, $group_content_bundle_id) as $group_entity_type_id => $group_bundle_ids) {
          foreach ($group_bundle_ids as $group_bundle_id) {
            $this->groupRelationMap[$group_entity_type_id][$group_bundle_id][$group_content_entity_type_id][$group_content_bundle_id] = $group_content_bundle_id;
          }
        }
      }
    }
    // Cache the map.
    $this->state->set(self::GROUP_RELATION_MAP_CACHE_KEY, $this->groupRelationMap);
  }

}<|MERGE_RESOLUTION|>--- conflicted
+++ resolved
@@ -130,11 +130,7 @@
    * @param \Drupal\og\PermissionManager $permission_manager
    *   The OG permission manager.
    */
-<<<<<<< HEAD
-  public function __construct(ConfigFactoryInterface $config_factory, EntityTypeManagerInterface $entity_type_manager, EntityTypeBundleInfoInterface $entity_type_bundle_info, EventDispatcherInterface $event_dispatcher, DefaultRoleEventInterface $default_role_event, StateInterface $state, PermissionManager $permission_manager) {
-=======
-  public function __construct(ConfigFactoryInterface $config_factory, EntityTypeManagerInterface $entity_type_manager, EntityTypeBundleInfoInterface $entity_type_bundle_info, EventDispatcherInterface $event_dispatcher, StateInterface $state) {
->>>>>>> 0f2fef0d
+  public function __construct(ConfigFactoryInterface $config_factory, EntityTypeManagerInterface $entity_type_manager, EntityTypeBundleInfoInterface $entity_type_bundle_info, EventDispatcherInterface $event_dispatcher, StateInterface $state, PermissionManager $permission_manager) {
     $this->configFactory = $config_factory;
     $this->ogRoleStorage = $entity_type_manager->getStorage('og_role');
     $this->entityTypeBundleInfo = $entity_type_bundle_info;
@@ -326,21 +322,16 @@
    *
    * @todo: Would a dedicated RoleManager service be a better place for this?
    */
-<<<<<<< HEAD
-  protected function getDefaultRoles() {
+  public function getDefaultRoles() {
     // Provide the required default roles: 'member' and 'non-member'.
     $roles = $this->getRequiredDefaultRoles();
 
-    // Request the optional default roles from the DefaultRoleEvent listener.
-    // The DefaultRoleEvent is a service which means that it persists in memory.
-    // We need to reset it before dispatching to ensure any old values are
-    // cleared.
-    $this->defaultRoleEvent->reset();
-    $this->eventDispatcher->dispatch(DefaultRoleEventInterface::EVENT_NAME, $this->defaultRoleEvent);
+    $event = new DefaultRoleEvent();
+    $this->eventDispatcher->dispatch(DefaultRoleEventInterface::EVENT_NAME, $event);
 
     // Use the array union operator '+=' to ensure the default roles cannot be
     // altered by event subscribers.
-    $roles += $this->defaultRoleEvent->getRoles();
+    $roles += $event->getRoles();
 
     return $roles;
   }
@@ -374,51 +365,6 @@
       ],
     ];
 
-=======
-  public function getDefaultRoles() {
-    // Provide the required default roles: 'member' and 'non-member'.
-    $roles = $this->getRequiredDefaultRoles();
-
-    $event = new DefaultRoleEvent();
-    $this->eventDispatcher->dispatch(DefaultRoleEventInterface::EVENT_NAME, $event);
-
-    // Use the array union operator '+=' to ensure the default roles cannot be
-    // altered by event subscribers.
-    $roles += $event->getRoles();
-
-    return $roles;
-  }
-
-  /**
-   * Returns the roles which every group type requires.
-   *
-   * This provides the 'member' and 'non-member' roles. These are hard coded
-   * because they are strictly required and should not be altered.
-   *
-   * @return \Drupal\og\Entity\OgRole[]
-   *   An associative array of (unsaved) required OgRole entities, keyed by role
-   *   name. These are populated with the basic properties: name, label and
-   *   role_type.
-   *
-   * @todo: Would a dedicated RoleManager service be a better place for this?
-   */
-  protected function getRequiredDefaultRoles() {
-    $roles = [];
-
-    $role_properties = [
-      [
-        'role_type' => OgRoleInterface::ROLE_TYPE_REQUIRED,
-        'label' => 'Non-member',
-        'name' => OgRoleInterface::ANONYMOUS,
-      ],
-      [
-        'role_type' => OgRoleInterface::ROLE_TYPE_REQUIRED,
-        'label' => 'Member',
-        'name' => OgRoleInterface::AUTHENTICATED,
-      ],
-    ];
-
->>>>>>> 0f2fef0d
     foreach ($role_properties as $properties) {
       $roles[$properties['name']] = $this->ogRoleStorage->create($properties);
     }
