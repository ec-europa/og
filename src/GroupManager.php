<?php

/**
 * @file
 * Contains \Drupal\og\GroupManager.
 */

namespace Drupal\og;

use Drupal\Core\Config\ConfigFactoryInterface;
<<<<<<< HEAD
use Drupal\Core\Extension\ModuleHandlerInterface;
=======
use Drupal\Core\Entity\EntityTypeBundleInfoInterface;
use Drupal\Core\State\StateInterface;
>>>>>>> 7c3b2e14

/**
 * A manager to keep track of which entity type/bundles are OG group enabled.
 */
class GroupManager {

  /**
   * The key used to identify the cached version of the group relation map.
   */
  const GROUP_RELATION_MAP_CACHE_KEY = 'og.group_manager.group_relation_map';

  /**
   * The OG settings configuration key.
   *
   * @var string
   */
  const SETTINGS_CONFIG_KEY = 'og.settings';

  /**
   * The OG group settings config key.
   *
   * @var string
   */
  const GROUPS_CONFIG_KEY = 'groups';

  /**
   * The config factory.
   *
   * @var \Drupal\Core\Config\ConfigFactoryInterface
   */
  protected $configFactory;

  /**
<<<<<<< HEAD
   * @var ModuleHandlerInterface
   */
  protected $moduleHandler;
=======
   * The service providing information about bundles.
   *
   * @var \Drupal\Core\Entity\EntityTypeBundleInfoInterface
   */
  protected $entityTypeBundleInfo;

  /**
   * The state service.
   *
   * @var \Drupal\Core\State\StateInterface
   */
  protected $state;
>>>>>>> 7c3b2e14

  /**
   * A map of entity types and bundles.
   *
   * Do not access this property directly, use $this->getGroupMap() instead.
   *
   * @var array
   */
  protected $groupMap;

  /**
   * A map of group and group content relations.
   *
   * Do not access this property directly, use $this->getGroupRelationMap()
   * instead.
   *
   * @var array $groupRelationMap
   *   An associative array representing group and group content relations, in
   *   the following format:
   *   @code
   *   [
   *     'group_entity_type_id' => [
   *       'group_bundle_id' => [
   *         'group_content_entity_type_id' => [
   *           'group_content_bundle_id',
   *         ],
   *       ],
   *     ],
   *   ]
   *   @endcode
   */
  protected $groupRelationMap = [];

  /**
   * Constructs an GroupManager object.
   *
   * @param \Drupal\Core\Config\ConfigFactoryInterface $config_factory
   *   The config factory.
   * @param \Drupal\Core\Entity\EntityTypeBundleInfoInterface $entity_type_bundle_info
   *   The service providing information about bundles.
   * @param \Drupal\Core\State\StateInterface $state
   *   The state service.
   */
<<<<<<< HEAD
  public function __construct(ConfigFactoryInterface $config_factory, ModuleHandlerInterface $module_handler) {
    $this->configFactory = $config_factory;
    $this->moduleHandler = $module_handler;
    $this->refreshGroupMap();
=======
  public function __construct(ConfigFactoryInterface $config_factory, EntityTypeBundleInfoInterface $entity_type_bundle_info, StateInterface $state) {
    $this->configFactory = $config_factory;
    $this->entityTypeBundleInfo = $entity_type_bundle_info;
    $this->state = $state;
>>>>>>> 7c3b2e14
  }

  /**
   * Determines whether an entity type ID and bundle ID are group enabled.
   *
   * @param string $entity_type_id
   * @param string $bundle
   *
   * @return bool
   */
  public function isGroup($entity_type_id, $bundle) {
    $group_map = $this->getGroupMap();
    return isset($group_map[$entity_type_id]) && in_array($bundle, $group_map[$entity_type_id]);
  }

  /**
   * @param $entity_type_id
   *
   * @return array
   */
  public function getGroupsForEntityType($entity_type_id) {
    $group_map = $this->getGroupMap();
    return isset($group_map[$entity_type_id]) ? $group_map[$entity_type_id] : [];
  }

  /**
   * Get all group bundles keyed by entity type.
   *
   * @return array
   *   An associative array, keyed by entity type, each value an indexed array
   *   of bundle IDs.
   */
  public function getAllGroupBundles($entity_type = NULL) {
    $group_map = $this->getGroupMap();
    return !empty($group_map[$entity_type]) ? $group_map[$entity_type] : $group_map;
  }

  /**
   * Returns all group bundles that are referenced by the given group content.
   *
   * @param string $group_content_entity_type_id
   *   The entity type ID of the group content type for which to return
   *   associated group bundle IDs.
   * @param string $group_content_bundle_id
   *   The bundle ID of the group content type for which to return associated
   *   group bundle IDs.
   *
   * @return array
   *   An array of group bundle IDs, keyed by group entity type ID.
   */
  public function getGroupBundleIdsByGroupContentBundle($group_content_entity_type_id, $group_content_bundle_id) {
    $bundles = [];

    foreach (OgGroupAudienceHelper::getAllGroupAudienceFields($group_content_entity_type_id, $group_content_bundle_id) as $field) {
      $group_entity_type_id = $field->getSetting('target_type');
      $handler_settings = $field->getSetting('handler_settings');
      $group_bundle_ids = !empty($handler_settings['target_bundles']) ? $handler_settings['target_bundles'] : [];

      // If the group bundles are empty, it means that all bundles are
      // referenced.
      if (empty($group_bundle_ids)) {
        $group_bundle_ids = $this->getGroupMap()[$group_entity_type_id];
      }

      foreach ($group_bundle_ids as $group_bundle_id) {
        $bundles[$group_entity_type_id][$group_bundle_id] = $group_bundle_id;
      }
    }

    return $bundles;
  }

  /**
   * Returns group content bundles that are referencing the given group content.
   *
   * @param string $group_entity_type_id
   *   The entity type ID of the group type for which to return associated group
   *   content bundle IDs.
   * @param string $group_bundle_id
   *   The bundle ID of the group type for which to return associated group
   *   content bundle IDs.
   *
   * @return array
   *   An array of group content bundle IDs, keyed by group content entity type
   *   ID.
   */
  public function getGroupContentBundleIdsByGroupBundle($group_entity_type_id, $group_bundle_id) {
    $group_relation_map = $this->getGroupRelationMap();
    return isset($group_relation_map[$group_entity_type_id][$group_bundle_id]) ? $group_relation_map[$group_entity_type_id][$group_bundle_id] : [];
  }

  /**
   * Sets an entity type instance as being an OG group.
   */
  public function addGroup($entity_type_id, $bundle_id) {
    $editable = $this->configFactory->getEditable('og.settings');

    $groups = $editable->get('groups');
    $groups[$entity_type_id][] = $bundle_id;
    // @todo, just key by bundle ID instead?
    $groups[$entity_type_id] = array_unique($groups[$entity_type_id]);

    $editable->set('groups', $groups);
    $saved = $editable->save();

    // Notify other module we added a new group.
    // todo: should this be an event?
    $this->moduleHandler->invokeAll('og_group_created', [$entity_type_id, $bundle_id]);

    $this->refreshGroupMap();

    return $saved;
  }

  /**
   * Removes an entity type instance as being an OG group.
   */
  public function removeGroup($entity_type_id, $bundle_id) {
    $editable = $this->configFactory->getEditable('og.settings');
    $groups = $editable->get('groups');

    if (isset($groups[$entity_type_id])) {
      $search_key = array_search($bundle_id, $groups[$entity_type_id]);

      if ($search_key !== FALSE) {
        unset($groups[$entity_type_id][$search_key]);
      }

      // Clean up entity types that have become empty.
      $groups = array_filter($groups);

      // Only update and refresh the map if a key was found and unset.
      $editable->set('groups', $groups);
      $saved = $editable->save();

      $this->resetGroupMap();

      return $saved;
    }
  }

  /**
   * Resets all locally stored data.
   */
  public function reset() {
    $this->resetGroupMap();
    $this->resetGroupRelationMap();
  }

  /**
   * Resets the cached group map.
   *
   * Call this after adding or removing a group type.
   */
  public function resetGroupMap() {
    $this->groupMap = [];
  }

  /**
   * Resets the cached group relation map.
   *
   * Call this after making a change to the relationship between a group type
   * and a group content type.
   */
  public function resetGroupRelationMap() {
    $this->groupRelationMap = [];
    $this->state->delete(self::GROUP_RELATION_MAP_CACHE_KEY);
  }

  /**
   * Returns the group map.
   *
   * @return array
   *   The group map.
   */
  protected function getGroupMap() {
    if (empty($this->groupMap)) {
      $this->refreshGroupMap();
    }
    return $this->groupMap;
  }

  /**
   * Returns the group relation map.
   *
   * @return array
   *   The group relation map.
   */
  protected function getGroupRelationMap() {
    if (empty($this->groupRelationMap)) {
      $this->refreshGroupRelationMap();
    }
    return $this->groupRelationMap;
  }

  /**
   * Refreshes the groupMap property with currently configured groups.
   */
  protected function refreshGroupMap() {
    $group_map = $this->configFactory->get(static::SETTINGS_CONFIG_KEY)->get(static::GROUPS_CONFIG_KEY);
    $this->groupMap = !empty($group_map) ? $group_map : [];
  }

  /**
   * Populates the map of relations between group types and group content types.
   */
  protected function refreshGroupRelationMap() {
    // Retrieve a cached version of the map if it exists.
    if ($group_relation_map = $this->state->get(self::GROUP_RELATION_MAP_CACHE_KEY)) {
      $this->groupRelationMap = $group_relation_map;
      return;
    }

    $this->groupRelationMap = [];

    foreach ($this->entityTypeBundleInfo->getAllBundleInfo() as $group_content_entity_type_id => $bundles) {
      foreach ($bundles as $group_content_bundle_id => $bundle_info) {
        foreach ($this->getGroupBundleIdsByGroupContentBundle($group_content_entity_type_id, $group_content_bundle_id) as $group_entity_type_id => $group_bundle_ids) {
          foreach ($group_bundle_ids as $group_bundle_id) {
            $this->groupRelationMap[$group_entity_type_id][$group_bundle_id][$group_content_entity_type_id][$group_content_bundle_id] = $group_content_bundle_id;
          }
        }
      }
    }
    // Cache the map.
    $this->state->set(self::GROUP_RELATION_MAP_CACHE_KEY, $this->groupRelationMap);
  }

}<|MERGE_RESOLUTION|>--- conflicted
+++ resolved
@@ -8,12 +8,9 @@
 namespace Drupal\og;
 
 use Drupal\Core\Config\ConfigFactoryInterface;
-<<<<<<< HEAD
+use Drupal\Core\Entity\EntityTypeBundleInfoInterface;
 use Drupal\Core\Extension\ModuleHandlerInterface;
-=======
-use Drupal\Core\Entity\EntityTypeBundleInfoInterface;
 use Drupal\Core\State\StateInterface;
->>>>>>> 7c3b2e14
 
 /**
  * A manager to keep track of which entity type/bundles are OG group enabled.
@@ -47,11 +44,13 @@
   protected $configFactory;
 
   /**
-<<<<<<< HEAD
-   * @var ModuleHandlerInterface
+   * The module handler service.
+   *
+   * @var \Drupal\Core\Extension\ModuleHandlerInterface
    */
   protected $moduleHandler;
-=======
+
+   /**
    * The service providing information about bundles.
    *
    * @var \Drupal\Core\Entity\EntityTypeBundleInfoInterface
@@ -64,7 +63,6 @@
    * @var \Drupal\Core\State\StateInterface
    */
   protected $state;
->>>>>>> 7c3b2e14
 
   /**
    * A map of entity types and bundles.
@@ -108,17 +106,11 @@
    * @param \Drupal\Core\State\StateInterface $state
    *   The state service.
    */
-<<<<<<< HEAD
-  public function __construct(ConfigFactoryInterface $config_factory, ModuleHandlerInterface $module_handler) {
-    $this->configFactory = $config_factory;
-    $this->moduleHandler = $module_handler;
-    $this->refreshGroupMap();
-=======
-  public function __construct(ConfigFactoryInterface $config_factory, EntityTypeBundleInfoInterface $entity_type_bundle_info, StateInterface $state) {
+  public function __construct(ConfigFactoryInterface $config_factory, EntityTypeBundleInfoInterface $entity_type_bundle_info, StateInterface $state, ModuleHandlerInterface $module_handler) {
     $this->configFactory = $config_factory;
     $this->entityTypeBundleInfo = $entity_type_bundle_info;
     $this->state = $state;
->>>>>>> 7c3b2e14
+    $this->moduleHandler = $module_handler;
   }
 
   /**
