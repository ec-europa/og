--- conflicted
+++ resolved
@@ -168,11 +168,7 @@
    * @return \Drupal\og\OgRoleInterface[]
    *   The roles.
    */
-<<<<<<< HEAD
-  public static function loadRolesByGroupType($group_entity_type_id, $group_bundle_id_id);
-=======
   public static function loadByGroupType($group_entity_type_id, $group_bundle_id_id);
->>>>>>> 1df1b258
 
   /**
    * Get a role by the group's bundle and role name.
