--- conflicted
+++ resolved
@@ -190,9 +190,6 @@
   /**
    * {@inheritdoc}
    */
-<<<<<<< HEAD
-  public function getAllGroupContentBundles() {
-=======
   public function getAllGroupBundles($entity_type = NULL) {
     $group_map = $this->getGroupMap();
     return !empty($group_map[$entity_type]) ? $group_map[$entity_type] : $group_map;
@@ -202,7 +199,6 @@
    * {@inheritdoc}
    */
   public function getAllGroupContentBundleIds() {
->>>>>>> e43763a9
     $bundles = [];
     foreach ($this->getGroupRelationMap() as $group_entity_type_id => $group_bundle_ids) {
       foreach ($group_bundle_ids as $group_content_entity_type_ids) {
