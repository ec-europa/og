<?php

namespace Drupal\og;

use Drupal\Core\Config\ConfigFactoryInterface;
use Drupal\Core\Entity\EntityTypeBundleInfoInterface;
use Drupal\Core\Entity\EntityTypeManagerInterface;
use Drupal\Core\Routing\RouteBuilderInterface;
use Drupal\Core\State\StateInterface;
use Drupal\og\Event\GroupCreationEvent;
use Drupal\og\Event\GroupCreationEventInterface;
use Symfony\Component\EventDispatcher\EventDispatcherInterface;

/**
 * A manager to keep track of which entity type/bundles are OG group enabled.
 */
class GroupTypeManager {

  /**
   * The key used to identify the cached version of the group relation map.
   */
  const GROUP_RELATION_MAP_CACHE_KEY = 'og.group_manager.group_relation_map';

  /**
   * The OG settings configuration key.
   *
   * @var string
   */
  const SETTINGS_CONFIG_KEY = 'og.settings';

  /**
   * The OG group settings config key.
   *
   * @var string
   */
  const GROUPS_CONFIG_KEY = 'groups';

  /**
   * The config factory.
   *
   * @var \Drupal\Core\Config\ConfigFactoryInterface
   */
  protected $configFactory;

  /**
   * The entity storage for OgRole entities.
   *
   * @var \Drupal\Core\Entity\EntityStorageInterface
   */
  protected $ogRoleStorage;

  /**
   * The service providing information about bundles.
   *
   * @var \Drupal\Core\Entity\EntityTypeBundleInfoInterface
   */
  protected $entityTypeBundleInfo;

  /**
   * The event dispatcher.
   *
   * @var \Symfony\Component\EventDispatcher\EventDispatcherInterface
   */
  protected $eventDispatcher;

  /**
   * The state service.
   *
   * @var \Drupal\Core\State\StateInterface
   */
  protected $state;

  /**
   * The OG permission manager.
   *
   * @var \Drupal\og\PermissionManagerInterface
   */
  protected $permissionManager;

  /**
   * A map of entity types and bundles.
   *
   * Do not access this property directly, use $this->getGroupMap() instead.
   *
   * @var array
   */
  protected $groupMap;

  /**
   * A map of group and group content relations.
   *
   * Do not access this property directly, use $this->getGroupRelationMap()
   * instead.
   *
   * @var array $groupRelationMap
   *   An associative array representing group and group content relations, in
   *   the following format:
   * @code
   *   [
   *     'group_entity_type_id' => [
   *       'group_bundle_id' => [
   *         'group_content_entity_type_id' => [
   *           'group_content_bundle_id',
   *         ],
   *       ],
   *     ],
   *   ]
   * @endcode
   */
  protected $groupRelationMap = [];

  /**
   * The module handler.
   *
   * @var \Drupal\Core\Extension\ModuleHandlerInterface
   */
  protected $moduleHandler;

  /**
   * The OG role manager.
   *
   * @var \Drupal\og\OgRoleManagerInterface
   */
  protected $ogRoleManager;

  /**
<<<<<<< HEAD
   * The route builder service.
   *
   * @var \Drupal\Core\Routing\RouteBuilderInterface
   */
  protected $routeBuilder;

  /**
   * Constructs an GroupManager object.
=======
   * Constructs a GroupTypeManager object.
>>>>>>> d83bdb4c
   *
   * @param \Drupal\Core\Config\ConfigFactoryInterface $config_factory
   *   The config factory.
   * @param \Drupal\Core\Entity\EntityTypeManagerInterface $entity_type_manager
   *   The entity type manager.
   * @param \Drupal\Core\Entity\EntityTypeBundleInfoInterface $entity_type_bundle_info
   *   The service providing information about bundles.
   * @param EventDispatcherInterface $event_dispatcher
   *   The event dispatcher.
   * @param \Drupal\Core\State\StateInterface $state
   *   The state service.
   * @param \Drupal\og\PermissionManagerInterface $permission_manager
   *   The OG permission manager.
   * @param \Drupal\og\OgRoleManagerInterface $og_role_manager
   *   The OG role manager.
   * @param \Drupal\Core\Routing\RouteBuilderInterface $route_builder
   *   The route builder service.
   */
  public function __construct(ConfigFactoryInterface $config_factory, EntityTypeManagerInterface $entity_type_manager, EntityTypeBundleInfoInterface $entity_type_bundle_info, EventDispatcherInterface $event_dispatcher, StateInterface $state, PermissionManagerInterface $permission_manager, OgRoleManagerInterface $og_role_manager, RouteBuilderInterface $route_builder) {
    $this->configFactory = $config_factory;
    $this->ogRoleStorage = $entity_type_manager->getStorage('og_role');
    $this->entityTypeBundleInfo = $entity_type_bundle_info;
    $this->eventDispatcher = $event_dispatcher;
    $this->state = $state;
    $this->permissionManager = $permission_manager;
    $this->ogRoleManager = $og_role_manager;
    $this->routeBuilder = $route_builder;
  }

  /**
   * Determines whether an entity type ID and bundle ID are group enabled.
   *
   * @param string $entity_type_id
   *   The entity type name.
   * @param string $bundle
   *   The bundle name.
   *
   * @return bool
   *   TRUE if a bundle is a group.
   */
  public function isGroup($entity_type_id, $bundle) {
    $group_map = $this->getGroupMap();
    return isset($group_map[$entity_type_id]) && in_array($bundle, $group_map[$entity_type_id]);
  }

  /**
   * Returns the group of an entity type.
   *
   * @param string $entity_type_id
   *   The entity type name.
   *
   * @return \Drupal\Core\Entity\EntityInterface[]
   *   Array of groups, or an empty array if none found
   */
  public function getGroupsForEntityType($entity_type_id) {
    $group_map = $this->getGroupMap();
    return isset($group_map[$entity_type_id]) ? $group_map[$entity_type_id] : [];
  }

  /**
   * Get all group bundles keyed by entity type.
   *
   * @return array
   *   An associative array, keyed by entity type, each value an indexed array
   *   of bundle IDs.
   */
  public function getAllGroupBundles($entity_type = NULL) {
    $group_map = $this->getGroupMap();
    return !empty($group_map[$entity_type]) ? $group_map[$entity_type] : $group_map;
  }

  /**
   * Returns all group bundles that are referenced by the given group content.
   *
   * @param string $group_content_entity_type_id
   *   The entity type ID of the group content type for which to return
   *   associated group bundle IDs.
   * @param string $group_content_bundle_id
   *   The bundle ID of the group content type for which to return associated
   *   group bundle IDs.
   *
   * @return array
   *   An array of group bundle IDs, keyed by group entity type ID.
   */
  public function getGroupBundleIdsByGroupContentBundle($group_content_entity_type_id, $group_content_bundle_id) {
    $bundles = [];

    foreach (OgGroupAudienceHelper::getAllGroupAudienceFields($group_content_entity_type_id, $group_content_bundle_id) as $field) {
      $group_entity_type_id = $field->getSetting('target_type');
      $handler_settings = $field->getSetting('handler_settings');
      $group_bundle_ids = !empty($handler_settings['target_bundles']) ? $handler_settings['target_bundles'] : [];

      // If the group bundles are empty, it means that all bundles are
      // referenced.
      if (empty($group_bundle_ids)) {
        $group_bundle_ids = $this->getGroupMap()[$group_entity_type_id];
      }

      foreach ($group_bundle_ids as $group_bundle_id) {
        $bundles[$group_entity_type_id][$group_bundle_id] = $group_bundle_id;
      }
    }

    return $bundles;
  }

  /**
   * Returns group content bundles that are referencing the given group content.
   *
   * @param string $group_entity_type_id
   *   The entity type ID of the group type for which to return associated group
   *   content bundle IDs.
   * @param string $group_bundle_id
   *   The bundle ID of the group type for which to return associated group
   *   content bundle IDs.
   *
   * @return array
   *   An array of group content bundle IDs, keyed by group content entity type
   *   ID.
   */
  public function getGroupContentBundleIdsByGroupBundle($group_entity_type_id, $group_bundle_id) {
    $group_relation_map = $this->getGroupRelationMap();
    return isset($group_relation_map[$group_entity_type_id][$group_bundle_id]) ? $group_relation_map[$group_entity_type_id][$group_bundle_id] : [];
  }

  /**
   * Declares a bundle of an entity type as being an OG group.
   *
   * @param string $entity_type_id
   *   The entity type ID of the bundle to declare as being a group.
   * @param string $bundle_id
   *   The bundle ID of the bundle to declare as being a group.
   *
   * @throws \InvalidArgumentException
   *   Thrown when the given bundle is already a group.
   */
  public function addGroup($entity_type_id, $bundle_id) {
    // Throw an error if the entity type is already defined as a group.
    if ($this->isGroup($entity_type_id, $bundle_id)) {
      throw new \InvalidArgumentException("The '$entity_type_id' of type '$bundle_id' is already a group.");
    }
    $editable = $this->configFactory->getEditable('og.settings');

    $groups = $editable->get('groups');
    $groups[$entity_type_id][] = $bundle_id;
    // @todo, just key by bundle ID instead?
    $groups[$entity_type_id] = array_unique($groups[$entity_type_id]);

    $editable->set('groups', $groups);
    $editable->save();

    // Trigger an event upon the new group creation.
    $event = new GroupCreationEvent($entity_type_id, $bundle_id);
    $this->eventDispatcher->dispatch(GroupCreationEventInterface::EVENT_NAME, $event);

    $this->ogRoleManager->createPerBundleRoles($entity_type_id, $bundle_id);
    $this->refreshGroupMap();

    // Routes will need to be rebuilt.
    $this->routeBuilder->setRebuildNeeded();
  }

  /**
   * Removes an entity type instance as being an OG group.
   */
  public function removeGroup($entity_type_id, $bundle_id) {
    $editable = $this->configFactory->getEditable('og.settings');
    $groups = $editable->get('groups');

    if (isset($groups[$entity_type_id])) {
      $search_key = array_search($bundle_id, $groups[$entity_type_id]);

      if ($search_key !== FALSE) {
        unset($groups[$entity_type_id][$search_key]);
      }

      // Clean up entity types that have become empty.
      $groups = array_filter($groups);

      // Only update and refresh the map if a key was found and unset.
      $editable->set('groups', $groups);
      $editable->save();

      // Remove all roles associated with this group type.
      $this->ogRoleManager->removeRoles($entity_type_id, $bundle_id);

      $this->resetGroupMap();

      // Routes will need to be rebuilt.
      $this->routeBuilder->setRebuildNeeded();
    }
  }

  /**
   * Resets all locally stored data.
   */
  public function reset() {
    $this->resetGroupMap();
    $this->resetGroupRelationMap();
  }

  /**
   * Resets the cached group map.
   *
   * Call this after adding or removing a group type.
   */
  public function resetGroupMap() {
    $this->groupMap = [];
  }

  /**
   * Resets the cached group relation map.
   *
   * Call this after making a change to the relationship between a group type
   * and a group content type.
   */
  public function resetGroupRelationMap() {
    $this->groupRelationMap = [];
    $this->state->delete(self::GROUP_RELATION_MAP_CACHE_KEY);
  }

  /**
   * Returns the group map.
   *
   * @return array
   *   The group map.
   */
  public function getGroupMap() {
    if (empty($this->groupMap)) {
      $this->refreshGroupMap();
    }
    return $this->groupMap;
  }

  /**
   * Returns the group relation map.
   *
   * @return array
   *   The group relation map.
   */
  protected function getGroupRelationMap() {
    if (empty($this->groupRelationMap)) {
      $this->refreshGroupRelationMap();
    }
    return $this->groupRelationMap;
  }

  /**
   * Refreshes the groupMap property with currently configured groups.
   */
  protected function refreshGroupMap() {
    $group_map = $this->configFactory->get(static::SETTINGS_CONFIG_KEY)->get(static::GROUPS_CONFIG_KEY);
    $this->groupMap = !empty($group_map) ? $group_map : [];
  }

  /**
   * Populates the map of relations between group types and group content types.
   */
  protected function refreshGroupRelationMap() {
    // Retrieve a cached version of the map if it exists.
    if ($group_relation_map = $this->state->get(self::GROUP_RELATION_MAP_CACHE_KEY)) {
      $this->groupRelationMap = $group_relation_map;
      return;
    }

    $this->groupRelationMap = [];

    $user_bundles = \Drupal::entityTypeManager()->getDefinition('user')->getKey('bundle') ?: ['user'];

    foreach ($this->entityTypeBundleInfo->getAllBundleInfo() as $group_content_entity_type_id => $bundles) {
      foreach ($bundles as $group_content_bundle_id => $bundle_info) {

        if (in_array($group_content_bundle_id, $user_bundles)) {
          // User is not a group content per se. Remove it.
          continue;
        }

        foreach ($this->getGroupBundleIdsByGroupContentBundle($group_content_entity_type_id, $group_content_bundle_id) as $group_entity_type_id => $group_bundle_ids) {
          foreach ($group_bundle_ids as $group_bundle_id) {
            $this->groupRelationMap[$group_entity_type_id][$group_bundle_id][$group_content_entity_type_id][$group_content_bundle_id] = $group_content_bundle_id;
          }
        }
      }
    }
    // Cache the map.
    $this->state->set(self::GROUP_RELATION_MAP_CACHE_KEY, $this->groupRelationMap);
  }

}<|MERGE_RESOLUTION|>--- conflicted
+++ resolved
@@ -124,7 +124,6 @@
   protected $ogRoleManager;
 
   /**
-<<<<<<< HEAD
    * The route builder service.
    *
    * @var \Drupal\Core\Routing\RouteBuilderInterface
@@ -132,10 +131,7 @@
   protected $routeBuilder;
 
   /**
-   * Constructs an GroupManager object.
-=======
    * Constructs a GroupTypeManager object.
->>>>>>> d83bdb4c
    *
    * @param \Drupal\Core\Config\ConfigFactoryInterface $config_factory
    *   The config factory.
