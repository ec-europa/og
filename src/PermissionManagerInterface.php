<?php

namespace Drupal\og;

/**
 * Interface for OG permission managers.
 */
interface PermissionManagerInterface {

  /**
   * Returns the list of entity operation permissions for a given group content.
   *
   * These are permissions such as 'edit own article content'.
   *
   * @param array $group_content_bundle_ids
   *   An array of group content bundle IDs, keyed by group content entity type
   *   ID.
   *
   * @return array
   *   The list of permissions.
   */
  public function getEntityOperationPermissions(array $group_content_bundle_ids);

  /**
   * Helper method to generate entity operation permissions for a given bundle.
   *
   * @param $group_content_entity_type_id
   *   The entity type ID for which to generate the permission list.
   * @param $group_content_bundle_id
   *   The bundle ID for which to generate the permission list.
   *
   * @return array
   *   An array of permission names and descriptions.
   */
  public function generateEntityOperationPermissionList($group_content_entity_type_id, $group_content_bundle_id);

  /**
   * Returns permissions that are enabled by default for the given role.
   *
   * @param string $group_entity_type_id
   *   The entity type ID of the group for which to return permissions.
   * @param string $group_bundle_id
   *   The bundle ID of the group for which to return permissions.
<<<<<<< HEAD
   * @param array $group_content_bundle_ids
   *   The bundle IDs of the group content associated with the group for which
   *   to return permissions, keyed by group content entity type ID.
=======
>>>>>>> 4c477a7f
   * @param string $role_name
   *   Optional default role name to filter the permissions on. If omitted, all
   *   permissions will be returned.
   *
   * @return array
   *   An array of permissions that are enabled by default for the given role.
   */
<<<<<<< HEAD
  public function getDefaultPermissions($group_entity_type_id, $group_bundle_id, array $group_content_bundle_ids, $role_name = NULL);
=======
  public function getDefaultPermissions($group_entity_type_id, $group_bundle_id, $role_name = NULL);
>>>>>>> 4c477a7f

}<|MERGE_RESOLUTION|>--- conflicted
+++ resolved
@@ -41,12 +41,6 @@
    *   The entity type ID of the group for which to return permissions.
    * @param string $group_bundle_id
    *   The bundle ID of the group for which to return permissions.
-<<<<<<< HEAD
-   * @param array $group_content_bundle_ids
-   *   The bundle IDs of the group content associated with the group for which
-   *   to return permissions, keyed by group content entity type ID.
-=======
->>>>>>> 4c477a7f
    * @param string $role_name
    *   Optional default role name to filter the permissions on. If omitted, all
    *   permissions will be returned.
@@ -54,10 +48,6 @@
    * @return array
    *   An array of permissions that are enabled by default for the given role.
    */
-<<<<<<< HEAD
-  public function getDefaultPermissions($group_entity_type_id, $group_bundle_id, array $group_content_bundle_ids, $role_name = NULL);
-=======
   public function getDefaultPermissions($group_entity_type_id, $group_bundle_id, $role_name = NULL);
->>>>>>> 4c477a7f
 
 }