field.storage_settings.og_membership_reference:
  type: mapping
  label: 'Organic Groups reference field storage settings'
  mapping:
    target_type:
      type: string
      label: 'Type of entity to reference'

field.field_settings.og_membership_reference:
  type: mapping
  label: 'Organic Groups reference field settings'
  mapping:
    handler:
      type: string
      label: 'Reference method'
    handler_settings:
      type: entity_reference_selection.[%parent.handler]
      label: 'Organic Groups reference selection plugin settings'
    access_override:
      type: boolean
      label: 'Access Override'

field.storage_settings.og_standard_reference:
  type: mapping
  label: 'Organic Groups reference field storage settings'
  mapping:
    target_type:
      type: string
      label: 'Type of entity to reference'

field.field_settings.og_standard_reference:
  type: mapping
  label: 'Organic Groups reference field settings'
  mapping:
    handler:
      type: string
      label: 'Reference method'
    handler_settings:
      type: entity_reference_selection.[%parent.handler]
      label: 'Organic Groups reference selection plugin settings'
    access_override:
      type: boolean
      label: 'Access Override'

og.settings:
  type: config_object
  label: 'Organic Groups settings'
  mapping:
    groups:
      type: sequence
      sequence:
        type: og.settings.group.[%key]
    group_manager_full_access:
      type: boolean
      label: 'Full access for group managers'
    node_access_strict:
      type: boolean
      label: 'Strict node access permissions'
    delete_orphans:
      type: boolean
      label: 'Delete orphaned group content when a group is deleted'
    delete_orphans_plugin_id:
      type: string
      label: 'The method to use when deleting orphaned group content'
    deny_subscribe_without_approval:
      type: boolean
      label: 'When enabled, a user that ask to join to a private group their membership status will be pending regardless of the group permissions'
    group_resolvers:
      type: sequence
      label: 'List of OgGroupResolver plugins that are used to discover the group context, in order of priority.'
      sequence:
        type: string
        label: 'OgGroupResolver plugin ID.'

og.settings.group.*:
  type: sequence
  label: 'OG groups'
  sequence:
    type: string
    label: 'Group'

og.og_membership_type.*:
  type: config_entity
  label: 'OG membership type'
  mapping:
    type:
      type: string
      label: 'ID'
    name:
      type: string
      label: 'Name'
    description:
      type: string
      label: 'Description'
    status:
      type: boolean
      label: 'Status'

# Copied and adapted from user.schema.yml
og.og_role.*:
  type: config_entity
  label: 'OG user role settings'
  mapping:
    id:
      type: string
      label: 'ID'
    label:
      type: label
      label: 'Label'
    weight:
      type: integer
      label: 'User role weight'
    group_id:
      type: string
      label: 'Group ID'
    group_type:
      type: string
      label: 'Group type'
    group_bundle:
      type: string
      label: 'Group bundle'
    is_admin:
      type: boolean
      label: 'User is group admin'
    permissions:
      type: sequence
      label: 'Permissions'
      sequence:
        type: string
        label: 'Permission'
    role_type:
      type: string
      label: 'Role type'

field.widget.settings.og_complex:
  type: mapping
  label: 'OG Group Audience field widget'
  mapping:
    match_operator:
      type: string
      label: 'Autocomplete matching'
    size:
      type: integer
      label: 'Size of textfield'
    placeholder:
      type: label
      label: 'Placeholder'

<<<<<<< HEAD
views.field.og_membership_bulk_form:
  type: views_field_bulk_form
  label: 'OG Membership bulk form'

action.configuration.og_membership_add_multiple_roles_action:
  type: action_configuration_default
  label: 'Add roles to the selected membership(s)'

action.configuration.og_membership_add_single_role_action:
  type: action_configuration_default
  label: 'Add a role to a group member'

action.configuration.og_membership_approve_pending_action:
  type: action_configuration_default
  label: 'Approve the pending membership(s)'

action.configuration.og_membership_block_action:
  type: action_configuration_default
  label: 'Block the selected membership(s)'

action.configuration.og_membership_delete_action:
  type: action_configuration_default
  label: 'Delete the selected membership(s)'

action.configuration.og_membership_remove_single_role_action:
  type: action_configuration_default
  label: 'Remove a role to a group member'

action.configuration.og_membership_remove_multiple_roles_action:
  type: action_configuration_default
  label: 'Remove roles from the selected membership(s)'

action.configuration.og_membership_unblock_action:
  type: action_configuration_default
  label: 'Unblock the selected membership(s)'
=======
condition.plugin.og_group_type:
  type: condition.plugin
  mapping:
    group_types:
      type: sequence
      sequence:
        type: string
>>>>>>> 76df131c
<|MERGE_RESOLUTION|>--- conflicted
+++ resolved
@@ -146,7 +146,6 @@
       type: label
       label: 'Placeholder'
 
-<<<<<<< HEAD
 views.field.og_membership_bulk_form:
   type: views_field_bulk_form
   label: 'OG Membership bulk form'
@@ -182,12 +181,11 @@
 action.configuration.og_membership_unblock_action:
   type: action_configuration_default
   label: 'Unblock the selected membership(s)'
-=======
+
 condition.plugin.og_group_type:
   type: condition.plugin
   mapping:
     group_types:
       type: sequence
       sequence:
-        type: string
->>>>>>> 76df131c
+        type: string