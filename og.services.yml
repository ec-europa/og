--- conflicted
+++ resolved
@@ -1,18 +1,12 @@
 services:
-  og.access:
-    class: Drupal\og\OgAccess
-<<<<<<< HEAD
-    arguments: ['@config.factory', '@current_user', '@module_handler', '@og.group.manager', '@og.permission_manager']
-=======
-    arguments: ['@config.factory', '@current_user', '@module_handler']
-
   access_check.og.user_access_group:
     class: Drupal\og\Access\GroupCheck
     arguments: ['@entity_type.manager', '@og.access']
     tags:
       - { name: access_check, applies_to: _og_user_access_group }
-
->>>>>>> 19675fb5
+  og.access:
+    class: Drupal\og\OgAccess
+    arguments: ['@config.factory', '@current_user', '@module_handler', '@og.group.manager', '@og.permission_manager']
   og.event_subscriber:
     class: Drupal\og\EventSubscriber\OgEventSubscriber
     arguments: ['@og.permission_manager', '@entity_type.manager', '@entity_type.bundle.info']
