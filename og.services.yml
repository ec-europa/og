services:
  og.event_subscriber:
    class: Drupal\og\EventSubscriber\OgEventSubscriber
    arguments: ['@og.permission_manager']
    tags:
      - { name: 'event_subscriber' }
  og.group.manager:
    class: Drupal\og\GroupManager
<<<<<<< HEAD
    arguments: ['@config.factory', '@entity_type.manager', '@entity_type.bundle.info', '@event_dispatcher']
=======
    arguments: ['@config.factory', '@entity_type.bundle.info', '@state']
>>>>>>> 5c16b4de
  og.permissions:
    class: Drupal\og\OgPermissionHandler
    arguments: ['@module_handler', '@string_translation', '@controller_resolver']
  og.permission_manager:
    class: Drupal\og\PermissionManager
    arguments: ['@og.group.manager', '@entity_type.manager', '@entity_type.bundle.info']
  plugin.manager.og.delete_orphans:
    class: Drupal\og\OgDeleteOrphansPluginManager
    parent: default_plugin_manager
  plugin.manager.og.fields:
    class: Drupal\og\OgFieldsPluginManager
    parent: default_plugin_manager<|MERGE_RESOLUTION|>--- conflicted
+++ resolved
@@ -6,11 +6,7 @@
       - { name: 'event_subscriber' }
   og.group.manager:
     class: Drupal\og\GroupManager
-<<<<<<< HEAD
-    arguments: ['@config.factory', '@entity_type.manager', '@entity_type.bundle.info', '@event_dispatcher']
-=======
-    arguments: ['@config.factory', '@entity_type.bundle.info', '@state']
->>>>>>> 5c16b4de
+    arguments: ['@config.factory', '@entity_type.manager', '@entity_type.bundle.info', '@event_dispatcher', '@state']
   og.permissions:
     class: Drupal\og\OgPermissionHandler
     arguments: ['@module_handler', '@string_translation', '@controller_resolver']
