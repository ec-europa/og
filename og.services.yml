services:
  access_check.og.user_access_group:
    class: Drupal\og\Access\GroupCheck
    arguments: ['@entity_type.manager', '@og.access']
    tags:
      - { name: access_check, applies_to: _og_user_access_group }
  og.access:
    class: Drupal\og\OgAccess
    arguments: ['@config.factory', '@current_user', '@module_handler', '@og.group_type_manager', '@og.permission_manager', '@og.membership_manager']
  og.membership_manager:
    class: Drupal\og\MembershipManager
    arguments: ['@entity_type.manager']
  og.event_subscriber:
    class: Drupal\og\EventSubscriber\OgEventSubscriber
    arguments: ['@og.permission_manager', '@entity_type.manager', '@entity_type.bundle.info']
    tags:
      - { name: 'event_subscriber' }
  og.group_type_manager:
    class: Drupal\og\GroupTypeManager
    arguments: ['@config.factory', '@entity_type.manager', '@entity_type.bundle.info', '@event_dispatcher', '@state', '@og.permission_manager', '@og.role_manager']
  og.permissions:
    class: Drupal\og\OgPermissionHandler
    arguments: ['@module_handler', '@string_translation', '@controller_resolver']
  og.permission_manager:
    class: Drupal\og\PermissionManager
    arguments: ['@event_dispatcher']
<<<<<<< HEAD
  og.group_resolver:
    class: Drupal\og\GroupResolverHandler
    arguments: ['@config.factory', '@plugin.manager.og.context', '@entity_type.manager']
=======
  og.role_manager:
    class: Drupal\og\OgRoleManager
    arguments: ['@entity_type.manager', '@event_dispatcher', '@og.permission_manager']
>>>>>>> 438869c2
  plugin.manager.og.delete_orphans:
    class: Drupal\og\OgDeleteOrphansPluginManager
    parent: default_plugin_manager
  plugin.manager.og.fields:
    class: Drupal\og\OgFieldsPluginManager
    parent: default_plugin_manager
  plugin.manager.og.context:
    class: Drupal\og\GroupResolverManager
    parent: default_plugin_manager<|MERGE_RESOLUTION|>--- conflicted
+++ resolved
@@ -24,15 +24,12 @@
   og.permission_manager:
     class: Drupal\og\PermissionManager
     arguments: ['@event_dispatcher']
-<<<<<<< HEAD
   og.group_resolver:
     class: Drupal\og\GroupResolverHandler
     arguments: ['@config.factory', '@plugin.manager.og.context', '@entity_type.manager']
-=======
   og.role_manager:
     class: Drupal\og\OgRoleManager
     arguments: ['@entity_type.manager', '@event_dispatcher', '@og.permission_manager']
->>>>>>> 438869c2
   plugin.manager.og.delete_orphans:
     class: Drupal\og\OgDeleteOrphansPluginManager
     parent: default_plugin_manager
